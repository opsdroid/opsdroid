--- conflicted
+++ resolved
@@ -1,9 +1,5 @@
 [tox]
-<<<<<<< HEAD
-envlist = py{36,37,38}{,-e2e,-noe2e}, lint, docker
-=======
-envlist = py37, py38, lint, docker
->>>>>>> 6495f75a
+envlist = py{37,38}{,-e2e,-noe2e}, lint, docker
 skip_missing_interpreters = True
 
 [gh-actions]
