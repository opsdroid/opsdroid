[tox]
envlist = py{37,38}{,-e2e,-noe2e}, lint, docker-{full,min}
skip_missing_interpreters = True

[gh-actions]
python =
    3.7: py37
    3.8: py38

[gh-actions:env]
PLATFORM =
    Linux: e2e
    macOS: e2e
    Windows: noe2e

[testenv]
setenv =
    LANG=en_US.UTF-8
    PYTHONPATH = {toxinidir}
commands =
<<<<<<< HEAD
     py.test --timeout=60 --cov=opsdroid --cov-report=xml:cov.xml --cov-report term-missing:skip-covered --full-trace {posargs}
deps =
     e2e-!noe2e: matrix-nio[e2e]
extras = all, test
=======
    pytest --timeout=30 --cov=opsdroid --cov-report=xml:cov.xml --cov-report term-missing:skip-covered {posargs}
    pytest --timeout=10 --only-signal-tests --cov-append --cov=opsdroid --cov-report=xml:cov.xml --cov-report term-missing:skip-covered {posargs}
extras =
     all
     test
     e2e-!noe2e: connector_matrix_e2e
>>>>>>> 7f036c31

[testenv:docker-{full,min}]
basepython = python3
skip_install = true
ignore_errors = True
whitelist_externals =
    docker
    bash
    sleep
commands =
     min: docker build --build-arg EXTRAS=. -t opsdroid-image:tmp .
     full: docker build --build-arg EXTRAS=.[all] -t opsdroid-image:tmp .
     docker run -it -d --name opsdroid-container opsdroid-image:tmp
     sleep 10
     docker exec opsdroid-container sh -c "apk add --no-cache curl && curl -sSf http://localhost:8080/ || exit 1"
     docker logs opsdroid-container
     docker stop opsdroid-container
     docker rm opsdroid-container
     docker rmi opsdroid-image:tmp

[testenv:docs]
basepython = python3
changedir = docs
ignore_errors = True
whitelist_externals = sh
commands =
     sphinx-build --color -W --keep-going -b html . _build/ {posargs}
     ; running python's http server to serve documentation on 127.0.0.1:3001
     sh -c 'cd _build/ && python -m http.server 3001 2>&1 > /dev/null &'
     ; checking liveness
     deadlinks http://127.0.0.1:3001/ -n 10 -r 3 --no-progress --fiff

[testenv:lint]
basepython = python3
ignore_errors = True
commands =
     flake8 --builtins='_' opsdroid
     pydocstyle opsdroid tests
     black --check opsdroid tests scripts setup.py versioneer.py<|MERGE_RESOLUTION|>--- conflicted
+++ resolved
@@ -18,19 +18,12 @@
     LANG=en_US.UTF-8
     PYTHONPATH = {toxinidir}
 commands =
-<<<<<<< HEAD
-     py.test --timeout=60 --cov=opsdroid --cov-report=xml:cov.xml --cov-report term-missing:skip-covered --full-trace {posargs}
-deps =
-     e2e-!noe2e: matrix-nio[e2e]
-extras = all, test
-=======
     pytest --timeout=30 --cov=opsdroid --cov-report=xml:cov.xml --cov-report term-missing:skip-covered {posargs}
     pytest --timeout=10 --only-signal-tests --cov-append --cov=opsdroid --cov-report=xml:cov.xml --cov-report term-missing:skip-covered {posargs}
 extras =
      all
      test
      e2e-!noe2e: connector_matrix_e2e
->>>>>>> 7f036c31
 
 [testenv:docker-{full,min}]
 basepython = python3
