# Getting started

This first part of the tutorial will give you a brief introduction to the yaml files, explain some basic things about opsdroid configuration, connectors, parsers and what to expect on the first run of opsdroid.

*If you need help or if you are unsure about something join our* [matrix channel](https://riot.im/app/#/room/#opsdroid-general:matrix.org) *and ask away! We are more than happy to help you.*

## Configuration and Yaml files
The configuration of opsdroid is done in a yaml file called `configuration.yaml`.  When you run opsdroid it will look for the file in the following places in order:

- `./configuration.yaml`
- `/etc/opsdroid/configuration.yaml`
 * one of the default locations:
    * Mac: `~/Library/Application Support/opsdroid`
    * Linux: `~/.local/share/opsdroid`
    * Windows: `C:\Documents and Settings\<User>\Application Data\Local Settings\opsdroid\opsdroid` or
                `C:\Documents and Settings\<User>\Application Data\opsdroid\opsdroid`

_Note: if no configuration file is found then opsdroid will use the `example_configuration.yaml` and place it in one of the default locations.`_

Make sure to read the [configuration reference documentation](../configuration-reference.md) for further information about configuring opsdroid.

Using a single yaml file for every configuration of opsdroid makes things easier and effortless when configuring our bot.

Yaml files use a key-value structure and there are a few things you must take into consideration while using yaml:

- indentation is very important
- use spaces instead of tabs
- anything after a hash is a comment
- a value before a colon is a key
- a value with a dash is part of a list

### example
```yaml
## Skill modules
skills:

  ## Hello world (https://github.com/opsdroid/skill-hello)
  - name: hello

  ## Last seen (https://github.com/opsdroid/skill-seen)
  - name: seen

  ## Dance (https://github.com/opsdroid/skill-dance)
  - name: dance

  ## Loud noises (https://github.com/opsdroid/skill-loudnoises)
  - name: loudnoises
```
_note: we use a two space indentation before using `-name: <skillname>`_

This part of the configuration will be represented as:

```python
{'skills': [{'name': 'hello'}, {'name': 'seen'}, {'name': 'dance'}, {'name': 'loudnoises']}
```
As you can see, anything starting with a hash was ignored and the key skills contain a list of dictionaries with the value `{'name':<skillname>}`

_note: The keys: [type, module_path, install_path, branch] are added to every skill when the configuration.yaml is loaded._


## Connectors, skills and Databases
**Connectors** are modules for connecting opsdroid to your specific chat service.
**Skills** are modules that define what actions opsdroid should perform based on different chat messages.
**Database** modules connect opsdroid to your chosen database and allow skills to store information between messages.


For example, a simple barebones configuration would look like:

```yaml
connectors:
  - name: shell

skills:
  - name: hello
```

This tells opsdroid to use the [shell connector](https://github.com/opsdroid/connector-shell) and [hello skill](https://github.com/opsdroid/skill-hello) from the official module library.

In opsdroid, all modules are git repositories which will be cloned locally when used for the first time. By default, if you do not specify a repository opsdroid will look at `https://github.com/opsdroid/<moduletype>-<modulename>.git` for the repository. Therefore in the above configuration, the `connector-shell` and `skill-hello` repositories were pulled from the opsdroid organization on GitHub.

You are of course encouraged to write your own modules and make them available on GitHub or any other repository host which is accessible by your opsdroid installation.

A more advanced config would like similar to the following:

```yaml
connectors:
  - name: slack
    token: "mysecretslacktoken"

databases:
  - name: mongo
    host: "mymongohost.mycompany.com"
    port: "27017"
    database: "opsdroid"

skills:
  - name: hello
  - name: seen
  - name: myawesomeskill
    repo: "https://github.com/username/myawesomeskill.git"
```

In this configuration we are using the [slack connector](../connectors/slack.md) with a slack [auth token](https://api.slack.com/tokens) supplied, a [mongo database](https://github.com/opsdroid/database-mongo) connection for persisting data, `hello` and `seen` skills from the official repos and finally a custom skill hosted on GitHub.

Configuration options such as the `token` in the slack connector or the `host`, `port` and `database` options in the mongo database are specific to those modules. Ensure you check each module's required configuration items before you use them.

## Asynchronous functions(Asyncio)
In a standard sequential program, all the instructions you send to the interpreter will be executed in a step-by-step manner. It is easy to visualize and predict the output of such a code. However, let's assume that you have a script that requests data from 3 different servers. Sometimes the request to one of those servers may unexpectedly take too much time to execute. Imagine that it takes 10 seconds to get data from the second server. While you are waiting, the whole script is actually doing nothing.

What if you could write a script that, instead of waiting for the second request, simply skips it and starts executing the third request, then goes back to the second one, and proceed from where it left off? That’s the nature of an asynchronous program. You minimize idle time by switching tasks.

An asynchronous function in Python is typically called a 'coroutine', which is just a function that uses the async keyword. The function below would work as an asynchronous function:

```python
async def ping_server(ip):
    pass

```
To call these asynchronous functions, we use the `await` keyword:
```python
async def ping_local():
    return await ping_server('192.168.1.1')
```
The await keyword must be used within another function (typically an asyncio function). Otherwise, it will result in a syntax error.

## Matchers available
Matchers are used to match a message, sent by a user, to a connector and a skill. Opsdroid comes ready with 9 different matchers, each one of them has its own settings and specification.

  * Basic matcher
    * [Regular Expressions](../matchers/regex.md)
  * NLP Matchers
<<<<<<< HEAD
    * [Dialogflow](../matchers/dialogflow.md)
=======
    * [Dialogflow (previous Api.ai)](../matchers/dialogflow.md)
>>>>>>> 84bb50ed
    * [Wit.ai](../matchers/wit.ai.md)
    * [Luis.ai](../matchers/luis.ai.md)
    * [SAP Conversational AI (previously Recast.ai)](../matchers/sapcai.md)
  * NLU Matcher
    * [Rasa_NLU](../matchers/rasanlu.md)
  * Special Matcher
    * [Always](../matchers/always.md)
    * [Crontab](../matchers/crontab.md)
    * [Webhook](../matchers/webhook.md)

Read any of the matchers page for a quick reference guide on how to use them.


## First run - Skills available
The opsdroid project itself is very simple and requires modules to give it functionality.  So, when you run opsdroid for the first time only 4 skills (hello, seen, dance and loudnoises) are available, which means that opsdroid won't do much yet.

To expand opsdroid functionality you need to make some changes in your configuration file. You must specify the connector, skill and database modules you wish to use and also specify any options they may require.

The ` example_configuration.yaml`  contains all the official modules to help you shape opsdroid to your liking. Simply uncomment(remove the #) of the modules that you wish to use, provide any required options and everything should work just fine.

_Note: Spacing might be off when uncommenting modules, make sure to check your indentation before running opsdroid. Opsdroid won't start if indentation is off._


## Expanding opsdroid functionality
Now that you have learnt the basics of how opsdroid works, you can see how skills can empower opsdroid. You can make opsdroid work with pretty much everything, but how do you make a new skill for opsdroid to use?

You probably noticed the demo on [opsdroid main page](https://opsdroid.github.io) in which opsdroid seems to have a conversation with a user. At the moment opsdroid can only reply to a few commands (hello, goodbye, dancing, etc).


The next step in the tutorial will teach you how to make your opsdroid reply to the message "how are you", just like you see on the main page.
<|MERGE_RESOLUTION|>--- conflicted
+++ resolved
@@ -129,11 +129,7 @@
   * Basic matcher
     * [Regular Expressions](../matchers/regex.md)
   * NLP Matchers
-<<<<<<< HEAD
     * [Dialogflow](../matchers/dialogflow.md)
-=======
-    * [Dialogflow (previous Api.ai)](../matchers/dialogflow.md)
->>>>>>> 84bb50ed
     * [Wit.ai](../matchers/wit.ai.md)
     * [Luis.ai](../matchers/luis.ai.md)
     * [SAP Conversational AI (previously Recast.ai)](../matchers/sapcai.md)
