--- conflicted
+++ resolved
@@ -77,17 +77,10 @@
 
 If you are unsure which one is the best for you, [Slack Faq](https://api.slack.com/faq#events_api) provide differences between those two.
 
-<<<<<<< HEAD
-```eval_rst 
-.. note::
-You should follow the instructions for the Event API first when configuring your slack connector, even if you are planning
-on using slack in Socket Mode.
-=======
 ```eval_rst
 .. note::
 While it is not mandatory to configure the Event API before using Slack in Socket Mode, we recommend
 setting up the Event API for its full feature set.
->>>>>>> a526b73d
 ```
 
 **1. Events API**
