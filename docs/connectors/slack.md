--- conflicted
+++ resolved
@@ -27,19 +27,12 @@
 ## Requirements
 
 * A Slack account
-<<<<<<< HEAD
 * Create a [new Slack App](https://api.slack.com/apps) --> From scratch and give it a name and select the workspace you would like it in.
 * Inside the "Add features and functionality" tab select "Bots" option 
 * Click "Review Scopes to Add". Under "Scopes" --> "Bot Token Scopes" select "Add an OAuth Scope" and choose `users:read` **and** `chat:write` (+`chat:write.customize`if you want to send messages as @your_slack_app with a customized username and avatar)
 
   >Note that you are required to select at least one scope to install the app
 * Navigate to "OAuth Tokens for your Workspace" and click the "Install to Workspace" button. 
-=======
-* Create a [new Slack App](https://api.slack.com/apps) give it a name and select the workspace you would like it in.
-* Select "Bots" option inside the "Add features and functionality" tab
-* Click "Review Scopes to Add". "Under Scopes" --> "Bot Token Scopes select" `users:read` **and** `chat:write` or `chat:write.customize` (Note that you are required to select at least one scope to install the app)
-* Navigate to "OAuth Tokens & Redirect URLs" and click the "Install to Workspace" button.
->>>>>>> d9a4cc17
 * Take note of the "Bot User OAuth Access Token" as this will be the `bot-token` you need for your configuration (the bot-token will start with `xoxb-`).
 
 (slack-configuration)=
@@ -84,14 +77,11 @@
 
 If you are unsure which one is the best for you, [Slack Faq](https://api.slack.com/faq#events_api) provide differences between those two.
 
-<<<<<<< HEAD
-=======
-```{note}
+```eval_rst 
+.. note::
 You should follow the instructions for the Event API first when configuring your slack connector, even if you are planning
 on using slack in Socket Mode.
 ```
-
->>>>>>> d9a4cc17
 
 **1. Events API**
 
@@ -115,13 +105,8 @@
 You need to subscribe to events regardless of the backend: **Socket Mode** or **Events API**
 * On the left column go to "Event Subscriptions" and set the "Enable Events" toggle to enabled.
 * Under "Subscribe to bot events" choose the events you want to subscribe for. You need at least one, `message.channels` will allow you to receive events everytime a message is posted into a channel. The following events are also supported by opsdroid: `message.im`, `channel_archive`, `channel_unarchive`, `channel_created`, `channel_rename`, `pin_added`, `pin_removed` and `team_join`.
-<<<<<<< HEAD
-* Don't forget to save your changes in the slack app and reinstal your app.
+* Don't forget to save your changes in the slack app and reinstall your app.
  
-=======
-* Don't forget to save your changes in the slack app.
-(usage)=
->>>>>>> d9a4cc17
 ## Usage
 The connector itself won't allow opsdroid to do much. It will connect to Slack and be active on the `default-room`
 but you will still need some skill to have opsdroid react to an input.
