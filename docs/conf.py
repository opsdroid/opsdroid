# Configuration file for the Sphinx documentation builder.
#
# This file only contains a selection of the most common options. For a full
# list see the documentation:
# https://www.sphinx-doc.org/en/master/usage/configuration.html

from recommonmark.parser import CommonMarkParser
from recommonmark.transform import AutoStructify

# -- Path setup --------------------------------------------------------------

# If extensions (or modules to document with autodoc) are in another directory,
# add these directories to sys.path here. If the directory is relative to the
# documentation root, use os.path.abspath to make it absolute, like shown here.
#
# import os
# import sys
# sys.path.insert(0, os.path.abspath('.'))


# -- Project information -----------------------------------------------------

project = "opsdroid"
copyright = "2020, opsdroid contributors"
author = "opsdroid contributors"


# -- General configuration ---------------------------------------------------

# Add any Sphinx extension module names here, as strings. They can be
# extensions coming with Sphinx (named 'sphinx.ext.*') or your custom
# ones.
extensions = [
    "sphinx.ext.mathjax",
    "sphinx.ext.autodoc",
    "sphinx.ext.napoleon",
    "sphinx.ext.intersphinx",
    "sphinx_click.ext",
    "sphinx_autodoc_typehints",
]

# Add any paths that contain templates here, relative to this directory.
templates_path = ["_templates"]

# List of patterns, relative to source directory, that match files and
# directories to ignore when looking for source files.
# This pattern also affects html_static_path and html_extra_path.
exclude_patterns = ["_build", "Thumbs.db", ".DS_Store"]

# Mappings for intersphinx
intersphinx_mapping = {"aiohttp": ("https://docs.aiohttp.org/en/stable/", None)}

<<<<<<< HEAD
=======
# The reST default role (used for this markup: `text`) to use for all
# documents. Set to the "smart" one.
default_role = "obj"
>>>>>>> 04db57ab

# -- Options for HTML output -------------------------------------------------

# The theme to use for HTML and HTML Help pages.  See the documentation for
# a list of builtin themes.
#
html_theme = "alabaster"

# Add any paths that contain custom static files (such as style sheets) here,
# relative to this directory. They are copied after the builtin static files,
# so a file named "default.css" will overwrite the builtin "default.css".
html_static_path = ["_static"]

html_theme_options = {
    "logo": "logo.png",
    "font_family": "'Montserrat', sans-serif",
    "code_font_family": "'Fira Code', monospace",
}

# -- Recommonmark ------------------------------------------------------------

github_doc_root = "https://github.com/rtfd/recommonmark/tree/master/doc/"


def setup(app):
    app.add_config_value(
        "recommonmark_config",
        {
            "url_resolver": lambda url: github_doc_root + url,
            "auto_toc_tree_section": "Contents",
        },
        True,
    )
    app.add_transform(AutoStructify)
    app.add_source_suffix(".md", "markdown")
    app.add_source_parser(CommonMarkParser)<|MERGE_RESOLUTION|>--- conflicted
+++ resolved
@@ -50,12 +50,9 @@
 # Mappings for intersphinx
 intersphinx_mapping = {"aiohttp": ("https://docs.aiohttp.org/en/stable/", None)}
 
-<<<<<<< HEAD
-=======
 # The reST default role (used for this markup: `text`) to use for all
 # documents. Set to the "smart" one.
 default_role = "obj"
->>>>>>> 04db57ab
 
 # -- Options for HTML output -------------------------------------------------
 
