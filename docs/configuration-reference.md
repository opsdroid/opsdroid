--- conflicted
+++ resolved
@@ -29,11 +29,8 @@
     - [Disable dependency install](#disable-dependency-install)
   - [Environment variables](#environment-variables)
   - [Include additional yaml files](#include-additional-yaml-files)
-<<<<<<< HEAD
   - [HTTP Proxy support](#http-proxy-support)
-=======
   - [Migrating to new configuration layout - post v0.16.0](#migrate-to-new-configuration-layout)
->>>>>>> ca3a7e0f
 
 ## Config file
 
@@ -548,11 +545,12 @@
 
 _Note: The file.yaml that you wish to include in the config must be in the same directory as your configuration.yaml (e.g ~/.opsdroid)_
 
-<<<<<<< HEAD
+
 ## HTTP proxy support
 
 If you need to use a HTTP proxy, set the HTTP_PROXY and HTTPS_PROXY environment variables.
-=======
+
+
 ## Migrate to new configuration layout
 
 Since version 0.17.0 came out we have migrated to a new configuration layout. We will check your configuration and give you a deprecation warning if your configuration is using the old layout.
@@ -587,5 +585,4 @@
 
 You can have a look at the [example configuration file](https://github.com/opsdroid/opsdroid/blob/master/opsdroid/configuration/example_configuration.yaml) for a better grasp of the new layout.
 
-If you need help migrating your configuration to the new layout please get in touch with us on the [official matrix channel](https://riot.im/app/#/room/#opsdroid-general:matrix.org).
->>>>>>> ca3a7e0f
+If you need help migrating your configuration to the new layout please get in touch with us on the [official matrix channel](https://riot.im/app/#/room/#opsdroid-general:matrix.org).