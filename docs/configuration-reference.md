--- conflicted
+++ resolved
@@ -28,12 +28,9 @@
     - [Disable Caching](#disable-caching)
     - [Disable dependency install](#disable-dependency-install)
   - [Environment variables](#environment-variables)
-<<<<<<< HEAD
   - [Include additional yaml files](#include-additional-yaml-files)
   - [HTTP Proxy support](#http-proxy-support)
-=======
   - [Validating modules](#validating-modules)
->>>>>>> d38f1cbf
   - [Migrating to new configuration layout - post v0.16.0](#migrate-to-new-configuration-layout)
 
 ## Config file
@@ -551,7 +548,7 @@
 To validate a module/configuration, we use the _voluptuous_ dependency, that means that you need to follow certain patterns expected by the dependency.
 
 - Required values need to be set with `voluptuous.Required()`
-- Optional values can be set with or without `voluptuous.Optional()` 
+- Optional values can be set with or without `voluptuous.Optional()`
 
 ### Example
 
@@ -606,11 +603,11 @@
 
 ```python
 {
-    'connectors': { 
-        'slack': { 
+    'connectors': {
+        'slack': {
             'token': <API token>
-        } 
-    } 
+        }
+    }
 }
 ```
 
