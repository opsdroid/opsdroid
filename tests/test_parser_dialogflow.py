import os
import asyncio
import asynctest
import asynctest.mock as amock

from types import SimpleNamespace

from opsdroid.cli.start import configure_lang
from opsdroid.core import OpsDroid
from opsdroid.matchers import match_dialogflow_action
from opsdroid.events import Message
from opsdroid.parsers import dialogflow
from opsdroid.connector import Connector


class NestedNamespace(SimpleNamespace):
    def __init__(self, dictionary, **kwargs):
        super().__init__(**kwargs)
        for key, value in dictionary.items():
            if isinstance(value, dict):
                self.__setattr__(key, NestedNamespace(value))
            else:
                self.__setattr__(key, value)


class TestParserDialogflow(asynctest.TestCase):
    """Test the opsdroid Dialogflow parser."""

    async def setup(self):
        configure_lang({})

    async def getMockSkill(self):
        async def mockedskill(opsdroid, config, message):
            pass

        mockedskill.config = {}
        return mockedskill

    async def getRaisingMockSkill(self):
        async def mockedskill(opsdroid, config, message):
            raise Exception()

        mockedskill.config = {}
        return mockedskill

    async def test_call_dialogflow(self):
        os.environ["GOOGLE_APPLICATION_CREDENTIALS"] = "path/test.json"
        config = {"name": "dialogflow", "project-id": "test"}
        opsdroid = amock.CoroutineMock()
        mock_connector = Connector({}, opsdroid=opsdroid)
<<<<<<< HEAD
        message = Message(
            text="Hello", user="user", target="default", connector=mock_connector
        )
        config = {"name": "dialogflow", "access-token": "test"}
=======
        message = Message("Hello world", "user", "default", mock_connector)

>>>>>>> ca586e38
        result = amock.Mock()
        result.json = amock.CoroutineMock()
        result.json.return_value = {
            "query_result": {
                "query_text": "what is up",
                "action": "smalltalk.greetings.whatsup",
                "parameters": {},
                "all_required_params_present": True,
                "fulfillment_text": "Not much. What's new with you?",
                "fulfillment_messages": {
                    "text": {"text": "Not much. What's new with you?"}
                },
                "intent": {},
                "intent_detection_confidence": 1.0,
                "language_code": "en",
            }
        }
        with amock.patch("dialogflow.SessionsClient") as patched_request, amock.patch(
            "dialogflow.types.TextInput"
        ) as mocked_input, amock.patch(
            "dialogflow.types.QueryInput"
        ) as mocked_response:
            patched_request.session_path.return_value = (
                "projects/test/agent/sessions/opsdroid"
            )
            mocked_input.return_value = 'text: "hi"'

            mocked_response.return_value = asyncio.Future()
            patched_request.return_value.set_result(result)

            await dialogflow.call_dialogflow(message, opsdroid, config)
            self.assertTrue(patched_request.called)

    async def test_call_dialogflow_failure(self):
        config = {"name": "dialogflow"}
        opsdroid = amock.CoroutineMock()
        mock_connector = Connector({}, opsdroid=opsdroid)
        message = Message("Hello world", "user", "default", mock_connector)

<<<<<<< HEAD
            mock_connector = amock.CoroutineMock()
            message = Message(
                text="Hello", user="user", target="default", connector=mock_connector
            )
=======
        with self.assertRaises(Warning):
            await dialogflow.call_dialogflow(message, opsdroid, config)
            self.assertLogs("_LOGGER", "error")

    async def test_call_dialogflow_import_failure(self):
        with OpsDroid() as opsdroid, amock.patch(
            "dialogflow.SessionsClient"
        ) as patched_request, amock.patch.object(dialogflow, "parse_dialogflow"):
            config = {"name": "dialogflow", "project-id": "test"}
            mock_connector = Connector({}, opsdroid=opsdroid)
            message = Message("Hello world", "user", "default", mock_connector)
            patched_request.side_effect = ImportError()
            opsdroid.config["parsers"] = [config]
>>>>>>> ca586e38

            await dialogflow.call_dialogflow(message, opsdroid, config)

            self.assertLogs("_LOGGER", "error")
            self.assertIn("enabled", opsdroid.config["parsers"][0])
            self.assertEqual(opsdroid.config["parsers"][0]["enabled"], False)

    async def test_parse_dialogflow(self):
        os.environ["GOOGLE_APPLICATION_CREDENTIALS"] = "path/test.json"
        dialogflow_response = NestedNamespace(
            {
                "query_result": {
                    "query_text": "what is up",
                    "action": "smalltalk.greetings.whatsup",
                    "parameters": {},
                    "all_required_params_present": True,
                    "fulfillment_text": "Not much. What's new with you?",
                    "fulfillment_messages": {
                        "text": {"text": "Not much. What's new with you?"}
                    },
                    "intent": {},
                    "intent_detection_confidence": 1.0,
                    "language_code": "en",
                }
            }
        )

        with OpsDroid() as opsdroid:
            opsdroid.config["parsers"] = [{"name": "dialogflow", "project-id": "test"}]
            mock_skill = await self.getMockSkill()
            mock_skill.config = {"name": "greetings"}
            opsdroid.skills.append(
                match_dialogflow_action("smalltalk.greetings.whatsup")(mock_skill)
            )

            mock_connector = amock.CoroutineMock()
<<<<<<< HEAD
            message = Message(
                text="I want some good French food",
                user="user",
                target="default",
                connector=mock_connector,
            )

            with amock.patch.object(
                dialogflow, "call_dialogflow"
            ) as mocked_call_dialogflow:
                mocked_call_dialogflow.return_value = {
                    "id": "aab19d9e-3a85-4d44-95ac-2eda162c9663",
                    "timestamp": "2019-05-24T16:44:06.972Z",
                    "lang": "en",
                    "result": {
                        "source": "agent",
                        "resolvedQuery": "I want some good French food",
                        "action": "restaurant.search",
                        "actionIncomplete": False,
                        "parameters": {"Cuisine": "French"},
                        "contexts": [],
                        "metadata": {
                            "intentId": "4e6ce594-6be3-461d-8d5b-418343cfbda6",
                            "webhookUsed": "false",
                            "webhookForSlotFillingUsed": "false",
                            "isFallbackIntent": "false",
                            "intentName": "restaurant.search",
                        },
                        "fulfillment": {
                            "speech": "",
                            "messages": [{"type": 0, "speech": ""}],
                        },
                        "score": 0.8299999833106995,
                    },
                    "status": {"code": 200, "errorType": "success"},
                    "sessionId": "30ad1a2f-e760-d62f-5a21-e8aafc1eaa35",
                }
                [skill] = await dialogflow.parse_dialogflow(
                    opsdroid, opsdroid.skills, message, opsdroid.config["parsers"][0]
                )
                self.assertEqual(len(skill["message"].entities.keys()), 1)
                self.assertTrue("Cuisine" in skill["message"].entities.keys())
                self.assertEqual(
                    skill["message"].entities["Cuisine"]["value"], "French"
                )

    async def test_parse_dialogflow_raises(self):
        with OpsDroid() as opsdroid:
            opsdroid.config["parsers"] = [
                {"name": "dialogflow", "access-token": "test"}
            ]
            mock_skill = await self.getRaisingMockSkill()
            mock_skill.config = {"name": "greetings"}
            opsdroid.skills.append(match_dialogflow_action("myaction")(mock_skill))

            mock_connector = amock.MagicMock()
            mock_connector.send = amock.CoroutineMock()
            message = Message(
                text="Hello world",
                user="user",
                target="default",
                connector=mock_connector,
            )
=======
            message = Message("Hello world", "user", "default", mock_connector)
>>>>>>> ca586e38

            with amock.patch.object(
                dialogflow, "call_dialogflow"
            ) as mocked_call_dialogflow:
                mocked_call_dialogflow.return_value = dialogflow_response

                skills = await dialogflow.parse_dialogflow(
                    opsdroid, opsdroid.skills, message, opsdroid.config["parsers"][0]
                )
                self.assertEqual(mock_skill, skills[0]["skill"])
                self.assertLogs("_LOGGERS", "debug")

    async def test_parse_dialogflow_failure(self):
        os.environ["GOOGLE_APPLICATION_CREDENTIALS"] = "path/test.json"

        with OpsDroid() as opsdroid:
            opsdroid.config["parsers"] = [{"name": "dialogflow", "project-id": "test"}]
            mock_skill = await self.getMockSkill()
            mock_skill.config = {"name": "greetings"}
            opsdroid.skills.append(
                match_dialogflow_action("smalltalk.greetings.whatsup")(mock_skill)
            )

            mock_connector = amock.CoroutineMock()
            message = Message(
                text="Hello", user="user", target="default", connector=mock_connector
            )

            with amock.patch.object(
                dialogflow, "call_dialogflow"
            ) as mocked_call_dialogflow:
                mocked_call_dialogflow.side_effect = Exception()

                skills = await dialogflow.parse_dialogflow(
                    opsdroid, opsdroid.skills, message, opsdroid.config["parsers"][0]
                )
                self.assertEqual(skills, None)
                self.assertLogs("_LOGGERS", "debug")

    async def test_parse_dialogflow_low_score(self):
        os.environ["GOOGLE_APPLICATION_CREDENTIALS"] = "path/test.json"
        dialogflow_response = NestedNamespace(
            {
                "query_result": {
                    "query_text": "what is up",
                    "action": "smalltalk.greetings.whatsup",
                    "parameters": {},
                    "all_required_params_present": True,
                    "fulfillment_text": "Not much. What's new with you?",
                    "fulfillment_messages": {
                        "text": {"text": "Not much. What's new with you?"}
                    },
                    "intent": {},
                    "intent_detection_confidence": 0.3,
                    "language_code": "en",
                }
            }
        )
        with OpsDroid() as opsdroid:
            opsdroid.config["parsers"] = [
                {"name": "dialogflow", "project-id": "test", "min-score": 0.8}
            ]
            mock_skill = amock.CoroutineMock()
            match_dialogflow_action("myaction")(mock_skill)

            mock_connector = amock.CoroutineMock()
            message = Message(
                text="Hello", user="user", target="default", connector=mock_connector
            )

            with amock.patch.object(
                dialogflow, "call_dialogflow"
            ) as mocked_call_dialogflow:
<<<<<<< HEAD
                mocked_call_dialogflow.return_value = {
                    "result": {"action": "myaction", "score": 0.7},
                    "status": {"code": 200, "errorType": "success"},
                }
                await dialogflow.parse_dialogflow(
                    opsdroid, opsdroid.skills, message, opsdroid.config["parsers"][0]
                )

            self.assertFalse(mock_skill.called)

    async def test_parse_dialogflow_raise_ClientOSError(self):
        with OpsDroid() as opsdroid:
            opsdroid.config["parsers"] = [
                {"name": "dialogflow", "access-token": "test", "min-score": 0.8}
            ]
            mock_skill = amock.CoroutineMock()
            match_dialogflow_action("myaction")(mock_skill)

            mock_connector = amock.CoroutineMock()
            message = Message(
                text="Hello", user="user", target="default", connector=mock_connector
            )

            with amock.patch.object(dialogflow, "call_dialogflow") as mocked_call:
                mocked_call.side_effect = ClientOSError()
=======
                mocked_call_dialogflow.return_value = dialogflow_response
>>>>>>> ca586e38
                await dialogflow.parse_dialogflow(
                    opsdroid, opsdroid.skills, message, opsdroid.config["parsers"][0]
                )

            self.assertFalse(mock_skill.called)
            self.assertLogs("_LOGGERS", "debug")<|MERGE_RESOLUTION|>--- conflicted
+++ resolved
@@ -48,15 +48,9 @@
         config = {"name": "dialogflow", "project-id": "test"}
         opsdroid = amock.CoroutineMock()
         mock_connector = Connector({}, opsdroid=opsdroid)
-<<<<<<< HEAD
         message = Message(
             text="Hello", user="user", target="default", connector=mock_connector
         )
-        config = {"name": "dialogflow", "access-token": "test"}
-=======
-        message = Message("Hello world", "user", "default", mock_connector)
-
->>>>>>> ca586e38
         result = amock.Mock()
         result.json = amock.CoroutineMock()
         result.json.return_value = {
@@ -94,14 +88,9 @@
         config = {"name": "dialogflow"}
         opsdroid = amock.CoroutineMock()
         mock_connector = Connector({}, opsdroid=opsdroid)
-        message = Message("Hello world", "user", "default", mock_connector)
-
-<<<<<<< HEAD
-            mock_connector = amock.CoroutineMock()
-            message = Message(
-                text="Hello", user="user", target="default", connector=mock_connector
-            )
-=======
+        message = Message(
+            text="Hello", user="user", target="default", connector=mock_connector
+        )
         with self.assertRaises(Warning):
             await dialogflow.call_dialogflow(message, opsdroid, config)
             self.assertLogs("_LOGGER", "error")
@@ -112,10 +101,11 @@
         ) as patched_request, amock.patch.object(dialogflow, "parse_dialogflow"):
             config = {"name": "dialogflow", "project-id": "test"}
             mock_connector = Connector({}, opsdroid=opsdroid)
-            message = Message("Hello world", "user", "default", mock_connector)
+            message = Message(
+                text="Hello", user="user", target="default", connector=mock_connector
+            )
             patched_request.side_effect = ImportError()
             opsdroid.config["parsers"] = [config]
->>>>>>> ca586e38
 
             await dialogflow.call_dialogflow(message, opsdroid, config)
 
@@ -152,73 +142,12 @@
             )
 
             mock_connector = amock.CoroutineMock()
-<<<<<<< HEAD
             message = Message(
                 text="I want some good French food",
                 user="user",
                 target="default",
                 connector=mock_connector,
             )
-
-            with amock.patch.object(
-                dialogflow, "call_dialogflow"
-            ) as mocked_call_dialogflow:
-                mocked_call_dialogflow.return_value = {
-                    "id": "aab19d9e-3a85-4d44-95ac-2eda162c9663",
-                    "timestamp": "2019-05-24T16:44:06.972Z",
-                    "lang": "en",
-                    "result": {
-                        "source": "agent",
-                        "resolvedQuery": "I want some good French food",
-                        "action": "restaurant.search",
-                        "actionIncomplete": False,
-                        "parameters": {"Cuisine": "French"},
-                        "contexts": [],
-                        "metadata": {
-                            "intentId": "4e6ce594-6be3-461d-8d5b-418343cfbda6",
-                            "webhookUsed": "false",
-                            "webhookForSlotFillingUsed": "false",
-                            "isFallbackIntent": "false",
-                            "intentName": "restaurant.search",
-                        },
-                        "fulfillment": {
-                            "speech": "",
-                            "messages": [{"type": 0, "speech": ""}],
-                        },
-                        "score": 0.8299999833106995,
-                    },
-                    "status": {"code": 200, "errorType": "success"},
-                    "sessionId": "30ad1a2f-e760-d62f-5a21-e8aafc1eaa35",
-                }
-                [skill] = await dialogflow.parse_dialogflow(
-                    opsdroid, opsdroid.skills, message, opsdroid.config["parsers"][0]
-                )
-                self.assertEqual(len(skill["message"].entities.keys()), 1)
-                self.assertTrue("Cuisine" in skill["message"].entities.keys())
-                self.assertEqual(
-                    skill["message"].entities["Cuisine"]["value"], "French"
-                )
-
-    async def test_parse_dialogflow_raises(self):
-        with OpsDroid() as opsdroid:
-            opsdroid.config["parsers"] = [
-                {"name": "dialogflow", "access-token": "test"}
-            ]
-            mock_skill = await self.getRaisingMockSkill()
-            mock_skill.config = {"name": "greetings"}
-            opsdroid.skills.append(match_dialogflow_action("myaction")(mock_skill))
-
-            mock_connector = amock.MagicMock()
-            mock_connector.send = amock.CoroutineMock()
-            message = Message(
-                text="Hello world",
-                user="user",
-                target="default",
-                connector=mock_connector,
-            )
-=======
-            message = Message("Hello world", "user", "default", mock_connector)
->>>>>>> ca586e38
 
             with amock.patch.object(
                 dialogflow, "call_dialogflow"
@@ -292,38 +221,10 @@
             with amock.patch.object(
                 dialogflow, "call_dialogflow"
             ) as mocked_call_dialogflow:
-<<<<<<< HEAD
-                mocked_call_dialogflow.return_value = {
-                    "result": {"action": "myaction", "score": 0.7},
-                    "status": {"code": 200, "errorType": "success"},
-                }
+                mocked_call_dialogflow.return_value = dialogflow_response
                 await dialogflow.parse_dialogflow(
                     opsdroid, opsdroid.skills, message, opsdroid.config["parsers"][0]
                 )
 
             self.assertFalse(mock_skill.called)
-
-    async def test_parse_dialogflow_raise_ClientOSError(self):
-        with OpsDroid() as opsdroid:
-            opsdroid.config["parsers"] = [
-                {"name": "dialogflow", "access-token": "test", "min-score": 0.8}
-            ]
-            mock_skill = amock.CoroutineMock()
-            match_dialogflow_action("myaction")(mock_skill)
-
-            mock_connector = amock.CoroutineMock()
-            message = Message(
-                text="Hello", user="user", target="default", connector=mock_connector
-            )
-
-            with amock.patch.object(dialogflow, "call_dialogflow") as mocked_call:
-                mocked_call.side_effect = ClientOSError()
-=======
-                mocked_call_dialogflow.return_value = dialogflow_response
->>>>>>> ca586e38
-                await dialogflow.parse_dialogflow(
-                    opsdroid, opsdroid.skills, message, opsdroid.config["parsers"][0]
-                )
-
-            self.assertFalse(mock_skill.called)
             self.assertLogs("_LOGGERS", "debug")