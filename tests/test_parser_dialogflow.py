--- conflicted
+++ resolved
@@ -40,11 +40,7 @@
         result = amock.Mock()
         result.json = amock.CoroutineMock()
         result.json.return_value = {
-<<<<<<< HEAD
-            "result": {"action": "myaction", "parameters": {}, "score": 0.7},
-=======
             "result": {"action": "myaction", "score": 0.7},
->>>>>>> 5159b62d
             "status": {"code": 200, "errorType": "success"},
         }
         with amock.patch("aiohttp.ClientSession.post") as patched_request:
@@ -70,11 +66,7 @@
                 dialogflow, "call_dialogflow"
             ) as mocked_call_dialogflow:
                 mocked_call_dialogflow.return_value = {
-<<<<<<< HEAD
-                    "result": {"action": "myaction", "parameters": {}, "score": 0.7},
-=======
-                    "result": {"action": "myaction", "score": 0.7},
->>>>>>> 5159b62d
+                    "result": {"action": "myaction", "score": 0.7},
                     "status": {"code": 200, "errorType": "success"},
                 }
                 skills = await dialogflow.parse_dialogflow(
@@ -154,11 +146,7 @@
                 dialogflow, "call_dialogflow"
             ) as mocked_call_dialogflow:
                 mocked_call_dialogflow.return_value = {
-<<<<<<< HEAD
-                    "result": {"action": "myaction", "parameters": {}, "score": 0.7},
-=======
-                    "result": {"action": "myaction", "score": 0.7},
->>>>>>> 5159b62d
+                    "result": {"action": "myaction", "score": 0.7},
                     "status": {"code": 200, "errorType": "success"},
                 }
                 skills = await dialogflow.parse_dialogflow(
@@ -184,11 +172,7 @@
                 dialogflow, "call_dialogflow"
             ) as mocked_call_dialogflow:
                 mocked_call_dialogflow.return_value = {
-<<<<<<< HEAD
-                    "result": {"action": "myaction", "parameters": {}, "score": 0.7},
-=======
-                    "result": {"action": "myaction", "score": 0.7},
->>>>>>> 5159b62d
+                    "result": {"action": "myaction", "score": 0.7},
                     "status": {"code": 404, "errorType": "not found"},
                 }
                 skills = await dialogflow.parse_dialogflow(
@@ -211,11 +195,7 @@
                 dialogflow, "call_dialogflow"
             ) as mocked_call_dialogflow:
                 mocked_call_dialogflow.return_value = {
-<<<<<<< HEAD
-                    "result": {"action": "myaction", "parameters": {}, "score": 0.7},
-=======
-                    "result": {"action": "myaction", "score": 0.7},
->>>>>>> 5159b62d
+                    "result": {"action": "myaction", "score": 0.7},
                     "status": {"code": 200, "errorType": "success"},
                 }
                 await dialogflow.parse_dialogflow(
