--- conflicted
+++ resolved
@@ -17,7 +17,7 @@
     return "asyncio"
 
 
-class TestConnectorWebsocketAsync(asynctest.TestCase):
+class TestConnectorWebsocketAsync(unittest.TestCase):
     """Test the async methods of the opsdroid Websocket connector class."""
 
     async def setUp(self):
@@ -32,16 +32,6 @@
         connector = ConnectorWebsocket({}, opsdroid=OpsDroid())
         self.assertEqual("websocket", connector.name)
 
-<<<<<<< HEAD
-
-class TestConnectorWebsocketAsync(unittest.TestCase):
-    """Test the async methods of the opsdroid Websocket connector class."""
-
-    async def setUp(self):
-        configure_lang({})
-
-=======
->>>>>>> b1d41acc
     async def test_connect(self):
         """Test the connect method adds the handlers."""
         opsdroid = amock.AsyncMock()
