"""Tests for the RocketChat class."""
import asyncio
import unittest
import unittest.mock as mock
import asynctest
import asynctest.mock as amock

from opsdroid.__main__ import configure_lang
from opsdroid.core import OpsDroid
from opsdroid.connector.rocketchat import RocketChat
from opsdroid.message import Message
from opsdroid.__main__ import configure_lang


class TestRocketChat(unittest.TestCase):
    """Test the opsdroid Slack connector class."""

    def setUp(self):
        self.loop = asyncio.new_event_loop()
        configure_lang({})

    def test_init(self):
        """Test that the connector is initialised properly."""
        connector = RocketChat({
            'name': 'rocket.chat',
            'access-token': 'test',
            'user-id': 'userID'
        }, opsdroid=OpsDroid())
        self.assertEqual("general", connector.default_room)
        self.assertEqual("rocket.chat", connector.name)

    def test_missing_token(self):
        """Test that attempt to connect without info raises an error."""
<<<<<<< HEAD
        with mock.patch('opsdroid.connector.rocketchat._LOGGER.error') \
                as logmock:
            RocketChat({}, opsdroid=OpsDroid())
            self.assertTrue(logmock.called)
=======
        RocketChat({})
        self.assertLogs('_LOGGER', 'error')
>>>>>>> bc95a2bd


class TestConnectorRocketChatAsync(asynctest.TestCase):
    """Test the async methods of the opsdroid Slack connector class."""

    def setUp(self):
        configure_lang({})
        self.connector = RocketChat({
                'name': 'rocket.chat',
                'token': 'test',
                'user-id': 'userID',
                'default_room': "test"
            }, opsdroid=OpsDroid())

        self.connector.latest_update = '2018-10-08T12:57:37.126Z'

    async def test_connect(self):
        connect_response = amock.Mock()
        connect_response.status = 200
        connect_response.json = amock.CoroutineMock()
        connect_response.return_value = {
            "_id": "3vABZrQgDzfcz7LZi",
            "name": "Fábio Rosado",
            "emails": [
                {
                    "address": "fabioglrosado@gmail.com",
                    "verified": True
                }
            ],
            "status": "online",
            "statusConnection": "online",
            "username": "FabioRosado",
            "utcOffset": 1,
            "active": True,
            "roles": [
                "user"
            ],
            "settings": {},
            "email": "fabioglrosado@gmail.com",
            "success": True
        }

        with OpsDroid() as opsdroid, \
            amock.patch('aiohttp.ClientSession.get') as patched_request:

            patched_request.return_value = asyncio.Future()
            patched_request.return_value.set_result(connect_response)

            await self.connector.connect()

            self.assertLogs('_LOGGER', 'debug')
            self.assertNotEqual(200, patched_request.status)
            self.assertTrue(patched_request.called)

    async def test_connect_failure(self):
        result = amock.MagicMock()
        result.status = 401

        with OpsDroid() as opsdroid, \
            amock.patch('aiohttp.ClientSession.get') as patched_request:

            patched_request.return_value = asyncio.Future()
            patched_request.return_value.set_result(result)

<<<<<<< HEAD
            await self.connector.connect()
            self.assertTrue(logmock.called)
=======
            await self.connector.connect(opsdroid)
            self.assertLogs('_LOGGER', 'error')
>>>>>>> bc95a2bd

    async def test_get_message(self):
        connector_group = RocketChat({
                'name': 'rocket.chat',
                'token': 'test',
                'user-id': 'userID',
                'group': "test"
            }, opsdroid=OpsDroid())
        response = amock.Mock()
        response.status = 200
        response.json = amock.CoroutineMock()
        response.return_value = {
            'messages': [
                {
                    "_id": "ZbhuIO764jOIu",
                    "rid": "Ipej45JSbfjt9",
                    "msg": "hows it going",
                    "ts": "2018-05-11T16:05:41.047Z",
                    "u": {
                        "_id": "ZbhuIO764jOIu",
                        "username": "FabioRosado",
                        "name": "Fábio Rosado"
                    },
                    "_updatedAt": "2018-05-11T16:05:41.489Z",
                    "editedBy": None,
                    "editedAt": None,
                    "emoji": None,
                    "avatar": None,
                    "alias": None,
                    "customFields": None,
                    "attachments": None,
                    "mentions": [],
                    "channels": []
                }
                ]}

        with OpsDroid() as opsdroid, \
            amock.patch('aiohttp.ClientSession.get') as patched_request, \
            amock.patch.object(connector_group, '_parse_message') \
                as mocked_parse_message:

            patched_request.return_value = asyncio.Future()
            patched_request.return_value.set_result(response)

            await connector_group._get_message()

            self.assertTrue(patched_request.called)
            self.assertTrue(mocked_parse_message.called)

    async def test_parse_message(self):
        response = {
            'messages': [
                {
                    "_id": "ZbhuIO764jOIu",
                    "rid": "Ipej45JSbfjt9",
                    "msg": "hows it going",
                    "ts": "2018-05-11T16:05:41.047Z",
                    "u": {
                        "_id": "ZbhuIO764jOIu",
                        "username": "FabioRosado",
                        "name": "Fábio Rosado"
                    },
                    "_updatedAt": "2018-05-11T16:05:41.489Z",
                    "editedBy": None,
                    "editedAt": None,
                    "emoji": None,
                    "avatar": None,
                    "alias": None,
                    "customFields": None,
                    "attachments": None,
                    "mentions": [],
                    "channels": []
                }
                ]}

        with OpsDroid() as opsdroid, \
                amock.patch('opsdroid.core.OpsDroid.parse') as mocked_parse:
            await self.connector._parse_message(response)
            self.assertLogs('_LOGGER', 'debug')
            self.assertTrue(mocked_parse.called)
            self.assertEqual("2018-05-11T16:05:41.047Z",
                             self.connector.latest_update)

    async def test_listen(self):
        self.connector.side_effect = Exception()
        await self.connector.listen(amock.CoroutineMock())

    async def test_get_message_failure(self):
        listen_response = amock.Mock()
        listen_response.status = 401

        with OpsDroid() as opsdroid, \
            amock.patch('aiohttp.ClientSession.get') as patched_request:

            patched_request.return_value = asyncio.Future()
            patched_request.return_value.set_result(listen_response)
            await self.connector._get_message()
            self.assertLogs('_LOGGER', 'error')
            self.assertEqual(False, self.connector.listening)

    async def test_respond(self):
        post_response = amock.Mock()
        post_response.status = 200

        with OpsDroid() as opsdroid, \
            amock.patch('aiohttp.ClientSession.post') as patched_request:

            self.assertTrue(opsdroid.__class__.instances)
            test_message = Message(text="This is a test",
                                   user="opsdroid",
                                   room="test",
                                   connector=self.connector)

            patched_request.return_value = asyncio.Future()
            patched_request.return_value.set_result(post_response)
            await test_message.respond("Response")
            self.assertTrue(patched_request.called)
            self.assertLogs('_LOGGER', 'debug')

    async def test_respond_failure(self):
        post_response = amock.Mock()
        post_response.status = 401

        with OpsDroid() as opsdroid, \
            amock.patch('aiohttp.ClientSession.post') as patched_request:

            self.assertTrue(opsdroid.__class__.instances)
            test_message = Message(text="This is a test",
                                   user="opsdroid",
                                   room="test",
                                   connector=self.connector)

            patched_request.return_value = asyncio.Future()
            patched_request.return_value.set_result(post_response)
            await test_message.respond("Response")
            self.assertLogs('_LOGGER', 'debug')<|MERGE_RESOLUTION|>--- conflicted
+++ resolved
@@ -31,15 +31,9 @@
 
     def test_missing_token(self):
         """Test that attempt to connect without info raises an error."""
-<<<<<<< HEAD
-        with mock.patch('opsdroid.connector.rocketchat._LOGGER.error') \
-                as logmock:
-            RocketChat({}, opsdroid=OpsDroid())
-            self.assertTrue(logmock.called)
-=======
+
         RocketChat({})
         self.assertLogs('_LOGGER', 'error')
->>>>>>> bc95a2bd
 
 
 class TestConnectorRocketChatAsync(asynctest.TestCase):
@@ -104,13 +98,8 @@
             patched_request.return_value = asyncio.Future()
             patched_request.return_value.set_result(result)
 
-<<<<<<< HEAD
             await self.connector.connect()
-            self.assertTrue(logmock.called)
-=======
-            await self.connector.connect(opsdroid)
             self.assertLogs('_LOGGER', 'error')
->>>>>>> bc95a2bd
 
     async def test_get_message(self):
         connector_group = RocketChat({
