--- conflicted
+++ resolved
@@ -47,11 +47,8 @@
                 'token': 'test',
                 'user-id': 'userID',
                 'default_room': "test"
-<<<<<<< HEAD
             }, opsdroid=OpsDroid())
-=======
-            }, opsdroid=OpsDroid)
->>>>>>> c87e08ac
+
         self.connector.latest_update = '2018-10-08T12:57:37.126Z'
 
     async def test_connect(self):
