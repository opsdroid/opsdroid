import os
import shutil
import subprocess
import tempfile
import contextlib
import unittest
import unittest.mock as mock
from types import ModuleType

import pkg_resources
from opsdroid.cli.start import configure_lang
<<<<<<< HEAD
from opsdroid.const import ENV_VAR_REGEX
=======
from opsdroid.configuration import load_config_file
>>>>>>> 70ebfaf5
from opsdroid import loader as ld
from opsdroid.helper import del_rw


class TestLoader(unittest.TestCase):
    """Test the opsdroid loader class."""

    def setup(self):
        configure_lang({})
        opsdroid = mock.MagicMock()
        loader = ld.Loader(opsdroid)
        return opsdroid, loader

    def setUp(self):
        os.umask(000)
        self._tmp_dir = os.path.join(tempfile.gettempdir(), "opsdroid_tests")
        with contextlib.suppress(FileExistsError):
            os.makedirs(self._tmp_dir, mode=0o777)

    def tearDown(self):
        shutil.rmtree(self._tmp_dir, onerror=del_rw)

<<<<<<< HEAD
    def test_yaml_loader_exception(self):
        ld2 = ld

        with contextlib.suppress(AttributeError):
            csafeloader = ld2.yaml.CSafeLoader
            safeloader = ld2.yaml.SafeLoader
            del ld2.yaml.CSafeLoader

            ld2.Loader.load_config_file([os.path.abspath("tests/configs/minimal.yaml")])
            self.assertEqual(ld2.Loader.yaml_loader, safeloader)
            del ld2

            ld.yaml.CSafeLoader = csafeloader
            ld.Loader.load_config_file([os.path.abspath("tests/configs/minimal.yaml")])
            self.assertEqual(ld.Loader.yaml_loader, csafeloader)

    def test_load_config_file(self):
        opsdroid, loader = self.setup()
        expected_config = {
            "connectors": {"shell": {}},
            "skills": {"hello": {}, "seen": {}},
        }
        config = loader.load_config_file(
            [os.path.abspath("tests/configs/minimal.yaml")]
        )
        self.assertIsNotNone(config)
        self.assertEqual(config, expected_config)

    def test_load_pre_0_17_style_config_file(self):
        opsdroid, loader = self.setup()
        expected_config = {
            "connectors": {"shell": {}},
            "skills": {"hello": {}, "seen": {}},
        }
        config = loader.load_config_file(
            [os.path.abspath("tests/configs/minimal.yaml")]
        )
        self.assertIsNotNone(config)
        self.assertEqual(config, expected_config)
        self.assertLogs("_LOGGER", "warning")

    def test_load_config_valid(self):
        opsdroid, loader = self.setup()
        config = loader.load_config_file(
            [os.path.abspath("tests/configs/full_valid.yaml")]
        )
        self.assertIsNotNone(config)

    def test_load_config_valid_without_welcome_message(self):
        opsdroid, loader = self.setup()
        config = loader.load_config_file(
            [os.path.abspath("tests/configs/valid_without_wellcome_message.yaml")]
        )
        self.assertIsNotNone(config)

    def test_load_config_valid_without_db_and_parsers(self):
        opsdroid, loader = self.setup()
        config = loader.load_config_file(
            [os.path.abspath("tests/configs/valid_without_db_and_parsers.yaml")]
        )
        self.assertIsNotNone(config)

    # def test_load_config_broken_without_connectors(self):
    #     opsdroid, loader = self.setup()
    #     with self.assertRaises(SystemExit) as cm:
    #         _ = loader.load_config_file(
    #             [os.path.abspath("tests/configs/broken_without_connectors.yaml")]
    #         )
    #     self.assertEqual(cm.exception.code, 1)

    def test_load_config_valid_case_sensitivity(self):
        opsdroid, loader = self.setup()
        config = loader.load_config_file(
            [os.path.abspath("tests/configs/valid_case_sensitivity.yaml")]
        )
        self.assertIsNotNone(config)

    # def test_load_config_broken(self):
    #     opsdroid, loader = self.setup()
    #
    #     with self.assertRaises(SystemExit) as cm:
    #         _ = loader.load_config_file(
    #             [os.path.abspath("tests/configs/full_broken.yaml")]
    #         )
    #     self.assertEqual(cm.exception.code, 1)

    def test_load_config_file_2(self):
        opsdroid, loader = self.setup()
        config = loader.load_config_file(
            [os.path.abspath("tests/configs/minimal_2.yaml")]
        )
        self.assertIsNotNone(config)

    def test_load_exploit(self):
        """This will test if you can run python code from
        config.yaml. The expected result should be:
        - Yaml.YAMLError exception raised
        - _LOGGER.critical message
        - sys.exit

        Note: the unittest.main(exit=False) is important so
        other tests won't fail when sys.exit is called.
        """
        opsdroid, loader = self.setup()
        with self.assertRaises(SystemExit):
            _ = loader.load_config_file(
                [os.path.abspath("tests/configs/include_exploit.yaml")]
            )
            self.assertLogs("_LOGGER", "critical")
            self.assertRaises(YAMLError)
            unittest.main(exit=False)

    def test_load_config_file_with_include(self):
        opsdroid, loader = self.setup()
        config = loader.load_config_file(
            [os.path.abspath("tests/configs/minimal_with_include.yaml")]
        )
        config2 = loader.load_config_file(
            [os.path.abspath("tests/configs/minimal.yaml")]
        )
        self.assertIsNotNone(config)
        self.assertEqual(config, config2)

    def test_yaml_load_exploit(self):
        with mock.patch("sys.exit"):
            config = Loader.load_config_file(
                [os.path.abspath("tests/configs/include_exploit.yaml")]
            )
            self.assertIsNone(config)
            # If the command in exploit.yaml is echoed it will return 0
            self.assertNotEqual(config, 0)

    def test_env_var_regex(self):
        test_data = [
            {"env_var": "$OPS_DROID", "match": True},
            {"env_var": "$OPS-DROID", "match": True},
            {"env_var": "${OPS_DROID}", "match": True},
            {"env_var": '"$OPSDROID_SLACK_TOKEN"', "match": True},
            {"env_var": "$_OPS_DROID", "match": True},
            {"env_var": "${_OPS_DROID}", "match": True},
            {"env_var": "$INVALID!_CHARACTERS@", "match": False},
            {"env_var": "OPS_DROID", "match": False},
            {"env_var": "$OPS_DROID23", "match": False},
            {"env_var": "$UPPER-AND-lower", "match": False},
            {"env_var": '"MISSING_PREFIX"', "match": False},
            {"env_var": "$all_lowercase", "match": False},
            {"env_var": "a simple sentence.", "match": False},
            {"env_var": "$", "match": False},
            {"env_var": "${}", "match": False},
            {"env_var": "", "match": False},
            {"env_var": "556373", "match": False},
            {"env_var": "${@!!}", "match": False},
            {"env_var": "${_-_-}", "match": False},
            {"env_var": "$ALONGSTRINGTHAT$CONTAINS$", "match": False},
            {"env_var": "NOPREFIXALONGSTRINGTHAT$CONTAINS$", "match": False},
        ]
        for d in test_data:
            # Tests opsdroid constant ENV_VAR_REGEX for both valid and invalid environment variables.
            if d["match"]:
                self.assertRegex(d["env_var"], ENV_VAR_REGEX)
            else:
                self.assertNotRegex(d["env_var"], ENV_VAR_REGEX)

    def test_load_config_file_with_env_vars(self):
        opsdroid, loader = self.setup()
        os.environ["ENVVAR"] = "opsdroid"
        config = loader.load_config_file(
            [os.path.abspath("tests/configs/minimal_with_envs.yaml")]
        )
        self.assertEqual(
            config["connectors"]["shell"]["bot-name"], os.environ["ENVVAR"]
        )

    def test_create_default_config(self):
        test_config_path = os.path.join(
            tempfile.gettempdir(), "test_config_path/configuration.yaml"
        )
        opsdroid, loader = self.setup()

        self.assertEqual(
            loader.create_default_config(test_config_path), test_config_path
        )
        self.assertTrue(os.path.isfile(test_config_path))
        shutil.rmtree(os.path.split(test_config_path)[0], onerror=del_rw)

    def test_generate_config_if_none_exist(self):
        cdf_backup = Loader.create_default_config
        Loader.create_default_config = mock.Mock(
            return_value=os.path.abspath("tests/configs/minimal.yaml")
        )
        Loader.load_config_file(["file_which_does_not_exist"])
        self.assertTrue(Loader.create_default_config.called)
        Loader.create_default_config = cdf_backup

    def test_load_non_existant_config_file(self):
        cdf_backup = Loader.create_default_config
        Loader.create_default_config = mock.Mock(
            return_value=os.path.abspath("/tmp/my_nonexistant_config")
        )
        with mock.patch("sys.exit") as mock_sysexit:
            Loader.load_config_file(["file_which_does_not_exist"])
            self.assertTrue(Loader.create_default_config.called)
            self.assertTrue(mock_sysexit.called)
        Loader.create_default_config = cdf_backup

    def test_load_broken_config_file(self):
        with mock.patch("sys.exit") as patched_sysexit:
            Loader.load_config_file([os.path.abspath("tests/configs/broken.yaml")])
            self.assertTrue(patched_sysexit.called)

=======
>>>>>>> 70ebfaf5
    def test_git_clone(self):
        with mock.patch.object(subprocess, "Popen") as mock_subproc_popen:
            opsdroid, loader = self.setup()
            myrsa = "/path/to/my/id_rsa"
            loader.git_clone(
                "https://github.com/rmccue/test-repository.git",
                os.path.join(self._tmp_dir, "/test"),
                "master",
                myrsa,
            )
            self.assertTrue(mock_subproc_popen.called)
            _, mock_subproc_popen_kwargs = mock_subproc_popen.call_args
            assert myrsa in mock_subproc_popen_kwargs["env"]["GIT_SSH_COMMAND"]

    def test_git_pull(self):
        with mock.patch.object(subprocess, "Popen") as mock_subproc_popen:
            opsdroid, loader = self.setup()
            loader.git_pull(os.path.join(self._tmp_dir, "/test"))
            self.assertTrue(mock_subproc_popen.called)

    def test_pip_install_deps(self):
        with mock.patch.object(subprocess, "Popen") as mocked_popen:
            mocked_popen.return_value.communicate.return_value = ["Test\nTest"]
            opsdroid, loader = self.setup()
            loader.pip_install_deps(os.path.abspath("/path/to/some/file.txt"))
            self.assertTrue(mocked_popen.called)

    def test_no_pip_install(self):
        opsdroid, loader = self.setup()
        with mock.patch.object(loader, "pip_install_deps") as mock_pip:
            mock_pip.side_effect = FileNotFoundError()
            with self.assertRaises(FileNotFoundError):
                mock_pip.return_value.communicate.return_value = ["Test\nTest"]
                loader.pip_install_deps("/path/to/some/file.txt")
                self.assertTrue(mock_pip.called)

    def test_no_pip_or_pip3_install(self):
        opsdroid, loader = self.setup()
        loader.pip_install_deps("/path/to/some/file.txt")

        with mock.patch.object(subprocess, "Popen") as mocked_popen:
            mocked_popen.side_effect = [FileNotFoundError(), FileNotFoundError()]
            with self.assertRaises(OSError) as error:
                loader.pip_install_deps("/path/to/some/file.txt")
                self.assertEqual(error, "Pip and pip3 not found, exiting...")

    def test_build_module_path(self):
        config = {"type": "test", "name": "test", "is_builtin": False}
        loader = mock.Mock()
        loader.modules_directory = ""
        self.assertIn("test.test", ld.Loader.build_module_import_path(config))
        self.assertIn("test", ld.Loader.build_module_install_path(loader, config))

        config["is_builtin"] = True
        self.assertIn("opsdroid.test.test", ld.Loader.build_module_import_path(config))
        self.assertIn("test", ld.Loader.build_module_install_path(loader, config))

    def test_check_cache_removes_dir(self):
        config = {}
        config["no-cache"] = True
        config["install_path"] = os.path.join(
            self._tmp_dir, os.path.normpath("test/module")
        )
        os.makedirs(config["install_path"], mode=0o777)
        ld.Loader.check_cache(config)
        self.assertFalse(os.path.isdir(config["install_path"]))

    def test_check_cache_removes_file(self):
        config = {}
        config["no-cache"] = True
        config["install_path"] = os.path.join(
            self._tmp_dir, os.path.normpath("test/module/test")
        )
        directory, _ = os.path.split(config["install_path"])
        os.makedirs(directory, mode=0o777)
        open(config["install_path"] + ".py", "w")
        ld.Loader.check_cache(config)
        self.assertFalse(os.path.isfile(config["install_path"] + ".py"))
        shutil.rmtree(directory, onerror=del_rw)

    def test_check_cache_leaves(self):
        config = {}
        config["no-cache"] = False
        config["install_path"] = os.path.join(
            self._tmp_dir, os.path.normpath("test/module")
        )
        os.makedirs(config["install_path"], mode=0o777)
        ld.Loader.check_cache(config)
        self.assertTrue(os.path.isdir(config["install_path"]))
        shutil.rmtree(config["install_path"], onerror=del_rw)

    def test_loading_intents(self):
        config = {}
        config["no-cache"] = True
        config["install_path"] = os.path.join(
            self._tmp_dir, os.path.normpath("test/module/test")
        )
        os.makedirs(config["install_path"], mode=0o777)
        intent_contents = "Hello world"
        intents_file = os.path.join(config["install_path"], "intents.yml")
        with open(intents_file, "w") as intents:
            intents.write(intent_contents)
        loaded_intents = ld.Loader._load_intents(config)
        self.assertEqual(intent_contents, loaded_intents)
        shutil.rmtree(config["install_path"], onerror=del_rw)

    def test_check_cache_clears_local_by_default(self):
        config = {}
        config["path"] = "abc"
        config["install_path"] = os.path.join(
            self._tmp_dir, os.path.normpath("test/module")
        )
        os.makedirs(config["install_path"], mode=0o777)
        ld.Loader.check_cache(config)
        self.assertFalse(os.path.isdir(config["install_path"]))

    def test_check_cache_clear_local_by_default_disabled(self):
        config = {}
        config["no-cache"] = False
        config["path"] = "abc"
        config["install_path"] = os.path.join(
            self._tmp_dir, os.path.normpath("test/module")
        )
        os.makedirs(config["install_path"], mode=0o777)
        ld.Loader.check_cache(config)
        self.assertTrue(os.path.isdir(config["install_path"]))
        shutil.rmtree(config["install_path"], onerror=del_rw)

    def test_loading_intents_failed(self):
        config = {}
        config["no-cache"] = True
        config["install_path"] = os.path.join(
            self._tmp_dir, os.path.normpath("test/module/test/")
        )
        loaded_intents = ld.Loader._load_intents(config)
        self.assertEqual(None, loaded_intents)

    def test_no_dep(self):
        opsdroid, loader = self.setup()

        config = {}
        config["no-dep"] = True

        loader._install_module_dependencies(config)
        self.assertLogs("_LOGGER", "debug")
        self.assertEqual(loader._install_module_dependencies(config), None)

        with mock.patch.object(loader, "_install_module_dependencies") as nodep:
            config["no-dep"] = False
            self.assertTrue(nodep)

    def test_no_req_in_install_module_dependencies(self):
        opsdroid, loader = self.setup()
        config = {}
        config["install_path"] = ""

        with mock.patch("os.path.isfile") as file:
            file.return_value = False
            self.assertEqual(loader._install_module_dependencies(config), None)

    def test_import_module(self):
        config = {}
        config["module_path"] = "os"
        config["name"] = "path"
        config["type"] = "system"
        config["module"] = ""

        module = ld.Loader.import_module(config)
        self.assertIsInstance(module, ModuleType)

    def test_import_module_new(self):
        config = {}
        config["module_path"] = "os"
        config["name"] = ""
        config["type"] = "system"
        config["module"] = ""

        module = ld.Loader.import_module(config)
        self.assertIsInstance(module, ModuleType)

    def test_import_module_failure(self):
        config = {}
        config["module_path"] = "nonexistant"
        config["name"] = "module"
        config["type"] = "broken"
        config["module"] = ""

        module = ld.Loader.import_module(config)
        self.assertEqual(module, None)

    def test_import_module_from_path(self):
        config = {}
        config["module_path"] = ""
        config["name"] = "module"
        config["type"] = ""
        config["module"] = "os.path"

        module = ld.Loader.import_module(config)
        self.assertIsInstance(module, ModuleType)

    def test_import_module_from_entrypoint(self):

        config = {}
        config["module_path"] = ""
        config["name"] = "myep"
        config["type"] = ""
        config["module"] = ""

        distro = pkg_resources.Distribution()
        ep = pkg_resources.EntryPoint("myep", "os.path", dist=distro)
        config["entrypoint"] = ep

        opsdroid, loader = self.setup()
        loader.modules_directory = "."
        modules = {"myep": {}}

        with mock.patch("opsdroid.loader.iter_entry_points") as mock_iter_entry_points:
            mock_iter_entry_points.return_value = (ep,)
            loaded = loader._load_modules("database", modules)
            self.assertEqual(loaded[0]["config"]["name"], "myep")

    def test_load_config(self):
        opsdroid, loader = self.setup()
        loader._load_modules = mock.MagicMock()
        loader._setup_modules = mock.MagicMock()
        config = {}
        config["databases"] = mock.MagicMock()
        config["skills"] = mock.MagicMock()
        config["parsers"] = mock.MagicMock()
        config["connectors"] = mock.MagicMock()
        config["module-path"] = os.path.join(self._tmp_dir, "opsdroid")

        loader.load_modules_from_config(config)
        self.assertLogs("_LOGGER", "info")
        self.assertEqual(len(loader._load_modules.mock_calls), 4)

    def test_load_empty_config(self):
        opsdroid, loader = self.setup()
        loader._load_modules = mock.MagicMock()
        config = {}

        loader.load_modules_from_config(config)
        self.assertEqual(len(loader._load_modules.mock_calls), 0)
        self.assertEqual(len(opsdroid.mock_calls), 2)

    def test_load_minimal_config_file(self):
        opsdroid, loader = self.setup()
        config = load_config_file([os.path.abspath("tests/configs/minimal.yaml")])
        loader._install_module = mock.MagicMock()
        loader.import_module = mock.MagicMock()
        modules = loader.load_modules_from_config(config)
        self.assertIsNotNone(modules["connectors"])
        self.assertIsNone(modules["databases"])
        self.assertIsNotNone(modules["skills"])
        self.assertIsNotNone(config)

    def test_load_minimal_config_file_2(self):
        opsdroid, loader = self.setup()
        loader._install_module = mock.MagicMock()
        loader.import_module = mock.MagicMock()
        config = load_config_file([os.path.abspath("tests/configs/minimal_2.yaml")])
        modules = loader.load_modules_from_config(config)
        self.assertIsNotNone(modules["connectors"])
        self.assertIsNone(modules["databases"])
        self.assertIsNotNone(modules["skills"])
        self.assertIsNotNone(config)

    def test_load_modules(self):
        opsdroid, loader = self.setup()

        modules_type = "test"
        modules = {"testmodule": {}}
        mockedmodule = mock.Mock(return_value={"name": "testmodule"})

        with tempfile.TemporaryDirectory() as tmp_dep_path:
            with mock.patch.object(
                loader, "_install_module"
            ) as mockinstall, mock.patch(
                "opsdroid.loader.DEFAULT_MODULE_DEPS_PATH",
                os.path.join(tmp_dep_path, "site-packages"),
            ), mock.patch.object(
                loader, "import_module", mockedmodule
            ) as mockimport:
                loader.setup_modules_directory({})
                loader._load_modules(modules_type, modules)
                self.assertTrue(mockinstall.called)
                self.assertTrue(mockimport.called)

    def test_setup_module_config(self):
        opsdroid, loader = self.setup()
        modules = {}
        modules_type = "test"
        module = {"name": "testmodule", "token": "test", "bot-name": "opsdroid"}

        with contextlib.suppress(TypeError):
            config = loader.setup_module_config(modules, module, modules_type, {})

            self.assertEqual(config, {"name": "testmodule", "module": ""})

    def test_load_modules_not_instance_Mapping(self):
        opsdroid, loader = self.setup()

        modules_type = "test"
        modules = "testmodule"
        mockedmodule = mock.Mock(return_value={"name": "testmodule"})

        with tempfile.TemporaryDirectory() as tmp_dep_path:
            with mock.patch.object(
                loader, "_install_module"
            ) as mockinstall, mock.patch(
                "opsdroid.loader.DEFAULT_MODULE_DEPS_PATH",
                os.path.join(tmp_dep_path, "site-packages"),
            ), mock.patch.object(
                loader, "import_module", mockedmodule
            ) as mockimport:
                loader.setup_modules_directory({})
                loader._load_modules(modules_type, modules)
                self.assertTrue(mockinstall.called)
                self.assertTrue(mockimport.called)

    def test_load_modules_fail(self):
        opsdroid, loader = self.setup()

        modules_type = "test"
        modules = {"testmodule": {}}

        with mock.patch.object(
            loader, "_install_module"
        ) as mockinstall, mock.patch.object(
            loader, "import_module", return_value=None
        ) as mockimport:
            loader.setup_modules_directory({})
            loaded_modules = loader._load_modules(modules_type, modules)
            self.assertTrue(mockinstall.called)
            self.assertTrue(mockimport.called)
            self.assertEqual(loaded_modules, [])

    def test_load_existing_modules(self):
        opsdroid, loader = self.setup()

        modules_type = "test"
        modules = {"testmodule": {}}
        install_path = os.path.join(self._tmp_dir, "test_existing_module")
        mockedmodule = mock.Mock(return_value={"name": "testmodule"})
        mocked_install_path = mock.Mock(return_value=install_path)

        os.mkdir(install_path)
        with mock.patch.object(
            loader, "_update_module"
        ) as mockupdate, mock.patch.object(
            loader, "import_module", mockedmodule
        ) as mockimport, mock.patch.object(
            loader, "build_module_install_path", mocked_install_path
        ) as mockbuildpath:
            loader.setup_modules_directory({})
            loader._load_modules(modules_type, modules)
            self.assertTrue(mockbuildpath.called)
            self.assertTrue(mockupdate.called)
            self.assertTrue(mockimport.called)

        shutil.rmtree(install_path, onerror=del_rw)

    def test_install_missing_local_module(self):
        opsdroid, loader = self.setup()
        config = {
            "name": "testmodule",
            "install_path": os.path.join(self._tmp_dir, "test_missing_local_module"),
            "repo": os.path.join(self._tmp_dir, "testrepo"),
            "branch": "master",
        }
        with mock.patch("opsdroid.loader._LOGGER.error") as logmock:
            loader._install_module(config)
            logmock.assert_any_call("Could not find local git repo %s", config["repo"])
            logmock.assert_any_call("Install of %s failed.", config["name"])

    def test_install_specific_remote_module(self):
        opsdroid, loader = self.setup()
        config = {
            "name": "testmodule",
            "install_path": os.path.join(self._tmp_dir, "test_specific_remote_module"),
            "repo": "https://github.com/rmccue/test-repository.git",
            "branch": "master",
        }
        with mock.patch("opsdroid.loader._LOGGER.debug"), mock.patch.object(
            loader, "git_clone"
        ) as mockclone:
            loader._install_module(config)
            mockclone.assert_called_with(
                config["repo"], config["install_path"], config["branch"], None
            )

    def test_install_specific_remote_module_ssl(self):
        opsdroid, loader = self.setup()
        config = {
            "name": "testmodule",
            "install_path": os.path.join(self._tmp_dir, "test_specific_remote_module"),
            "repo": "https://github.com/rmccue/test-repository.git",
            "branch": "master",
            "key_path": os.path.join(
                self._tmp_dir, os.path.normpath("install/from/here.key")
            ),
        }
        with mock.patch("opsdroid.loader._LOGGER.debug"), mock.patch.object(
            loader, "git_clone"
        ) as mockclone:
            loader._install_module(config)
            mockclone.assert_called_with(
                config["repo"],
                config["install_path"],
                config["branch"],
                config["key_path"],
            )

    def test_install_specific_local_git_module(self):
        opsdroid, loader = self.setup()
        repo_path = os.path.join(self._tmp_dir, "testrepo")
        config = {
            "name": "testmodule",
            "install_path": repo_path,
            "repo": "https://github.com/rmccue/test-repository.git",
            "branch": "master",
        }
        config["repo"] = repo_path
        config["install_path"] = os.path.join(
            self._tmp_dir, "test_specific_local_module"
        )
        os.makedirs(repo_path)
        with mock.patch("opsdroid.loader._LOGGER.debug"), mock.patch.object(
            loader, "git_clone"
        ) as mockclone:
            loader._install_module(config)
            mockclone.assert_called_with(
                config["repo"], config["install_path"], config["branch"]
            )
        shutil.rmtree(repo_path, onerror=del_rw)

    def test_install_gist_module(self):
        opsdroid, loader = self.setup()
        config = {
            "name": "ping",
            "type": "skill",
            "install_path": os.path.join(self._tmp_dir, "test_gist_module_file"),
            "gist": "https://gist.github.com/jacobtomlinson/"
            "c9852fa17d3463acc14dca1217d911f6",
        }

        with mock.patch.object(loader, "_install_gist_module") as mockgist:
            loader._install_module(config)
            self.assertTrue(mockgist.called)

    def test_install_specific_local_path_module(self):
        opsdroid, loader = self.setup()
        repo_path = os.path.join(self._tmp_dir, "testrepo")
        config = {
            "name": "testmodule",
            "install_path": repo_path,
            "repo": "https://github.com/rmccue/test-repository.git",
            "branch": "master",
        }
        os.makedirs(config["install_path"])
        config["path"] = config["install_path"]
        config["install_path"] = os.path.join(
            self._tmp_dir, "test_specific_local_module"
        )
        with mock.patch("opsdroid.loader._LOGGER.debug"), mock.patch.object(
            loader, "_install_local_module"
        ) as mockclone:
            loader._install_module(config)
            mockclone.assert_called_with(config)
        shutil.rmtree(repo_path, onerror=del_rw)

    def test_install_default_remote_module(self):
        opsdroid, loader = self.setup()
        config = {
            "name": "slack",
            "type": "connector",
            "install_path": os.path.join(self._tmp_dir, "test_default_remote_module"),
            "branch": "master",
        }

        with mock.patch("opsdroid.loader.Loader.git_clone") as mockclone:
            with mock.patch.object(loader, "pip_install_deps") as mockdeps:
                os.makedirs(config["install_path"])
                mockclone.side_effect = shutil.copy(
                    "requirements.txt", config["install_path"]
                )
                loader._install_module(config)
                self.assertLogs("_LOGGER", "debug")
                mockdeps.assert_called_with(
                    os.path.join(config["install_path"], "requirements.txt")
                )
                mockclone.assert_called_with(
                    "https://github.com/opsdroid/"
                    + config["type"]
                    + "-"
                    + config["name"]
                    + ".git",
                    config["install_path"],
                    config["branch"],
                    None,
                )
        shutil.rmtree(config["install_path"], onerror=del_rw)

    def test_install_local_module_dir(self):
        opsdroid, loader = self.setup()
        base_path = os.path.join(self._tmp_dir, "long")
        config = {
            "name": "slack",
            "type": "connector",
            "install_path": os.path.join(base_path, os.path.normpath("test/path/test")),
            "path": os.path.join(self._tmp_dir, os.path.normpath("install/from/here")),
        }
        os.makedirs(config["path"], exist_ok=True, mode=0o777)
        loader._install_local_module(config)
        self.assertTrue(os.path.isdir(config["install_path"]))
        shutil.rmtree(base_path, onerror=del_rw)

    def test_install_local_module_file(self):
        opsdroid, loader = self.setup()
        config = {
            "name": "slack",
            "type": "connector",
            "install_path": os.path.join(self._tmp_dir, "test_local_module_file"),
            "path": os.path.join(
                self._tmp_dir, os.path.normpath("install/from/here.py")
            ),
        }
        directory, _ = os.path.split(config["path"])
        os.makedirs(directory, exist_ok=True, mode=0o777)
        open(config["path"], "w")
        loader._install_local_module(config)
        self.assertTrue(
            os.path.isfile(os.path.join(config["install_path"], "__init__.py"))
        )
        shutil.rmtree(config["install_path"], onerror=del_rw)

    def test_install_local_module_notebook(self):
        opsdroid, loader = self.setup()
        config = {
            "name": "slack",
            "type": "connector",
            "install_path": os.path.join(self._tmp_dir, "test_local_module_file"),
            "path": os.path.abspath("tests/mockmodules/skills/test_notebook.ipynb"),
        }
        directory, _ = os.path.split(config["path"])
        os.makedirs(directory, exist_ok=True, mode=0o777)
        loader._install_local_module(config)
        self.assertTrue(
            os.path.isfile(os.path.join(config["install_path"], "__init__.py"))
        )
        shutil.rmtree(config["install_path"], onerror=del_rw)

    def test_install_local_module_failure(self):
        opsdroid, loader = self.setup()
        config = {
            "name": "slack",
            "type": "connector",
            "install_path": os.path.join(self._tmp_dir, "test_local_module_failure"),
            "path": os.path.join(self._tmp_dir, "doesnotexist"),
        }
        loader._install_local_module(config)
        self.assertLogs("_LOGGER", "error")

    def test_update_existing_local_module(self):
        opsdroid, loader = self.setup()
        base_path = os.path.join(self._tmp_dir, "long")
        config = {
            "name": "testmodule",
            "type": "test",
            "install_path": os.path.join(base_path, os.path.normpath("test/path/test")),
            "path": os.path.join(self._tmp_dir, os.path.normpath("install/from/here")),
        }
        os.makedirs(config["install_path"], exist_ok=True, mode=0o777)
        os.makedirs(config["path"], exist_ok=True, mode=0o777)

        loader._update_module(config)
        self.assertLogs("_LOGGER", "debug")

        shutil.rmtree(base_path, onerror=del_rw)

    def test_update_existing_git_module(self):
        opsdroid, loader = self.setup()
        config = {
            "name": "testmodule",
            "install_path": os.path.join(self._tmp_dir, "test_specific_remote_module"),
            "repo": "https://github.com/rmccue/test-repository.git",
            "branch": "master",
        }
        os.mkdir(config["install_path"])
        with mock.patch.object(loader, "git_pull") as mockpull:
            loader._update_module(config)
            mockpull.assert_called_with(config["install_path"])

        shutil.rmtree(config["install_path"], onerror=del_rw)

    def test_install_gist_module_file(self):
        opsdroid, loader = self.setup()
        config = {
            "name": "ping",
            "type": "skill",
            "install_path": os.path.join(self._tmp_dir, "test_gist_module_file"),
            "gist": "https://gist.github.com/jacobtomlinson/"
            "6dd35e0f62d6b779d3d0d140f338d3e5",
        }
        with mock.patch("urllib.request.urlopen") as mock_urlopen:
            with open(
                os.path.abspath("tests/responses/gist_module_file.json"), "rb"
            ) as fh:
                mock_urlopen.return_value = fh
                loader._install_gist_module(config)
                self.assertTrue(
                    os.path.isfile(os.path.join(config["install_path"], "__init__.py"))
                )
                shutil.rmtree(config["install_path"], onerror=del_rw)

    def test_install_gist_module_notebook(self):
        opsdroid, loader = self.setup()
        config = {
            "name": "ping",
            "type": "skill",
            "install_path": os.path.join(self._tmp_dir, "test_gist_module_file"),
            "gist": "https://gist.github.com/jacobtomlinson/"
            "c9852fa17d3463acc14dca1217d911f6",
        }
        with mock.patch("urllib.request.urlopen") as mock_urlopen:
            with open(
                os.path.abspath("tests/responses/gist_module_notebook.json"), "rb"
            ) as fh:
                mock_urlopen.return_value = fh
                loader._install_gist_module(config)
                self.assertTrue(
                    os.path.isfile(os.path.join(config["install_path"], "__init__.py"))
                )
                shutil.rmtree(config["install_path"], onerror=del_rw)

    def test_load_pre_0_17_config_file(self):
        config = load_config_file(
            [os.path.abspath("tests/configs/minimal_pre_0_17_layout.yaml")]
        )
        self.assertLogs("_LOGGER", "warning")
        self.assertEqual(
            config, {"connectors": {"shell": {}}, "skills": {"hello": {}, "seen": {}}}
        )

    def test_setup_module_bad_config(self):
        opsdroid, loader = self.setup()
        with mock.patch("sys.exit") as mock_sysexit:
            config = load_config_file(
                [os.path.abspath("tests/configs/broken_modules.yaml")]
            )
            loader.load_modules_from_config(config)
            self.assertTrue(mock_sysexit.called)
            self.assertLogs("_LOGGER", "critical")<|MERGE_RESOLUTION|>--- conflicted
+++ resolved
@@ -9,11 +9,8 @@
 
 import pkg_resources
 from opsdroid.cli.start import configure_lang
-<<<<<<< HEAD
+from opsdroid.configuration import load_config_file
 from opsdroid.const import ENV_VAR_REGEX
-=======
-from opsdroid.configuration import load_config_file
->>>>>>> 70ebfaf5
 from opsdroid import loader as ld
 from opsdroid.helper import del_rw
 
@@ -36,138 +33,659 @@
     def tearDown(self):
         shutil.rmtree(self._tmp_dir, onerror=del_rw)
 
-<<<<<<< HEAD
-    def test_yaml_loader_exception(self):
-        ld2 = ld
-
-        with contextlib.suppress(AttributeError):
-            csafeloader = ld2.yaml.CSafeLoader
-            safeloader = ld2.yaml.SafeLoader
-            del ld2.yaml.CSafeLoader
-
-            ld2.Loader.load_config_file([os.path.abspath("tests/configs/minimal.yaml")])
-            self.assertEqual(ld2.Loader.yaml_loader, safeloader)
-            del ld2
-
-            ld.yaml.CSafeLoader = csafeloader
-            ld.Loader.load_config_file([os.path.abspath("tests/configs/minimal.yaml")])
-            self.assertEqual(ld.Loader.yaml_loader, csafeloader)
-
-    def test_load_config_file(self):
-        opsdroid, loader = self.setup()
-        expected_config = {
-            "connectors": {"shell": {}},
-            "skills": {"hello": {}, "seen": {}},
-        }
-        config = loader.load_config_file(
-            [os.path.abspath("tests/configs/minimal.yaml")]
-        )
+    def test_git_clone(self):
+        with mock.patch.object(subprocess, "Popen") as mock_subproc_popen:
+            opsdroid, loader = self.setup()
+            myrsa = "/path/to/my/id_rsa"
+            loader.git_clone(
+                "https://github.com/rmccue/test-repository.git",
+                os.path.join(self._tmp_dir, "/test"),
+                "master",
+                myrsa,
+            )
+            self.assertTrue(mock_subproc_popen.called)
+            _, mock_subproc_popen_kwargs = mock_subproc_popen.call_args
+            assert myrsa in mock_subproc_popen_kwargs["env"]["GIT_SSH_COMMAND"]
+
+    def test_git_pull(self):
+        with mock.patch.object(subprocess, "Popen") as mock_subproc_popen:
+            opsdroid, loader = self.setup()
+            loader.git_pull(os.path.join(self._tmp_dir, "/test"))
+            self.assertTrue(mock_subproc_popen.called)
+
+    def test_pip_install_deps(self):
+        with mock.patch.object(subprocess, "Popen") as mocked_popen:
+            mocked_popen.return_value.communicate.return_value = ["Test\nTest"]
+            opsdroid, loader = self.setup()
+            loader.pip_install_deps(os.path.abspath("/path/to/some/file.txt"))
+            self.assertTrue(mocked_popen.called)
+
+    def test_no_pip_install(self):
+        opsdroid, loader = self.setup()
+        with mock.patch.object(loader, "pip_install_deps") as mock_pip:
+            mock_pip.side_effect = FileNotFoundError()
+            with self.assertRaises(FileNotFoundError):
+                mock_pip.return_value.communicate.return_value = ["Test\nTest"]
+                loader.pip_install_deps("/path/to/some/file.txt")
+                self.assertTrue(mock_pip.called)
+
+    def test_no_pip_or_pip3_install(self):
+        opsdroid, loader = self.setup()
+        loader.pip_install_deps("/path/to/some/file.txt")
+
+        with mock.patch.object(subprocess, "Popen") as mocked_popen:
+            mocked_popen.side_effect = [FileNotFoundError(), FileNotFoundError()]
+            with self.assertRaises(OSError) as error:
+                loader.pip_install_deps("/path/to/some/file.txt")
+                self.assertEqual(error, "Pip and pip3 not found, exiting...")
+
+    def test_build_module_path(self):
+        config = {"type": "test", "name": "test", "is_builtin": False}
+        loader = mock.Mock()
+        loader.modules_directory = ""
+        self.assertIn("test.test", ld.Loader.build_module_import_path(config))
+        self.assertIn("test", ld.Loader.build_module_install_path(loader, config))
+
+        config["is_builtin"] = True
+        self.assertIn("opsdroid.test.test", ld.Loader.build_module_import_path(config))
+        self.assertIn("test", ld.Loader.build_module_install_path(loader, config))
+
+    def test_check_cache_removes_dir(self):
+        config = {}
+        config["no-cache"] = True
+        config["install_path"] = os.path.join(
+            self._tmp_dir, os.path.normpath("test/module")
+        )
+        os.makedirs(config["install_path"], mode=0o777)
+        ld.Loader.check_cache(config)
+        self.assertFalse(os.path.isdir(config["install_path"]))
+
+    def test_check_cache_removes_file(self):
+        config = {}
+        config["no-cache"] = True
+        config["install_path"] = os.path.join(
+            self._tmp_dir, os.path.normpath("test/module/test")
+        )
+        directory, _ = os.path.split(config["install_path"])
+        os.makedirs(directory, mode=0o777)
+        open(config["install_path"] + ".py", "w")
+        ld.Loader.check_cache(config)
+        self.assertFalse(os.path.isfile(config["install_path"] + ".py"))
+        shutil.rmtree(directory, onerror=del_rw)
+
+    def test_check_cache_leaves(self):
+        config = {}
+        config["no-cache"] = False
+        config["install_path"] = os.path.join(
+            self._tmp_dir, os.path.normpath("test/module")
+        )
+        os.makedirs(config["install_path"], mode=0o777)
+        ld.Loader.check_cache(config)
+        self.assertTrue(os.path.isdir(config["install_path"]))
+        shutil.rmtree(config["install_path"], onerror=del_rw)
+
+    def test_loading_intents(self):
+        config = {}
+        config["no-cache"] = True
+        config["install_path"] = os.path.join(
+            self._tmp_dir, os.path.normpath("test/module/test")
+        )
+        os.makedirs(config["install_path"], mode=0o777)
+        intent_contents = "Hello world"
+        intents_file = os.path.join(config["install_path"], "intents.yml")
+        with open(intents_file, "w") as intents:
+            intents.write(intent_contents)
+        loaded_intents = ld.Loader._load_intents(config)
+        self.assertEqual(intent_contents, loaded_intents)
+        shutil.rmtree(config["install_path"], onerror=del_rw)
+
+    def test_check_cache_clears_local_by_default(self):
+        config = {}
+        config["path"] = "abc"
+        config["install_path"] = os.path.join(
+            self._tmp_dir, os.path.normpath("test/module")
+        )
+        os.makedirs(config["install_path"], mode=0o777)
+        ld.Loader.check_cache(config)
+        self.assertFalse(os.path.isdir(config["install_path"]))
+
+    def test_check_cache_clear_local_by_default_disabled(self):
+        config = {}
+        config["no-cache"] = False
+        config["path"] = "abc"
+        config["install_path"] = os.path.join(
+            self._tmp_dir, os.path.normpath("test/module")
+        )
+        os.makedirs(config["install_path"], mode=0o777)
+        ld.Loader.check_cache(config)
+        self.assertTrue(os.path.isdir(config["install_path"]))
+        shutil.rmtree(config["install_path"], onerror=del_rw)
+
+    def test_loading_intents_failed(self):
+        config = {}
+        config["no-cache"] = True
+        config["install_path"] = os.path.join(
+            self._tmp_dir, os.path.normpath("test/module/test/")
+        )
+        loaded_intents = ld.Loader._load_intents(config)
+        self.assertEqual(None, loaded_intents)
+
+    def test_no_dep(self):
+        opsdroid, loader = self.setup()
+
+        config = {}
+        config["no-dep"] = True
+
+        loader._install_module_dependencies(config)
+        self.assertLogs("_LOGGER", "debug")
+        self.assertEqual(loader._install_module_dependencies(config), None)
+
+        with mock.patch.object(loader, "_install_module_dependencies") as nodep:
+            config["no-dep"] = False
+            self.assertTrue(nodep)
+
+    def test_no_req_in_install_module_dependencies(self):
+        opsdroid, loader = self.setup()
+        config = {}
+        config["install_path"] = ""
+
+        with mock.patch("os.path.isfile") as file:
+            file.return_value = False
+            self.assertEqual(loader._install_module_dependencies(config), None)
+
+    def test_import_module(self):
+        config = {}
+        config["module_path"] = "os"
+        config["name"] = "path"
+        config["type"] = "system"
+        config["module"] = ""
+
+        module = ld.Loader.import_module(config)
+        self.assertIsInstance(module, ModuleType)
+
+    def test_import_module_new(self):
+        config = {}
+        config["module_path"] = "os"
+        config["name"] = ""
+        config["type"] = "system"
+        config["module"] = ""
+
+        module = ld.Loader.import_module(config)
+        self.assertIsInstance(module, ModuleType)
+
+    def test_import_module_failure(self):
+        config = {}
+        config["module_path"] = "nonexistant"
+        config["name"] = "module"
+        config["type"] = "broken"
+        config["module"] = ""
+
+        module = ld.Loader.import_module(config)
+        self.assertEqual(module, None)
+
+    def test_import_module_from_path(self):
+        config = {}
+        config["module_path"] = ""
+        config["name"] = "module"
+        config["type"] = ""
+        config["module"] = "os.path"
+
+        module = ld.Loader.import_module(config)
+        self.assertIsInstance(module, ModuleType)
+
+    def test_import_module_from_entrypoint(self):
+
+        config = {}
+        config["module_path"] = ""
+        config["name"] = "myep"
+        config["type"] = ""
+        config["module"] = ""
+
+        distro = pkg_resources.Distribution()
+        ep = pkg_resources.EntryPoint("myep", "os.path", dist=distro)
+        config["entrypoint"] = ep
+
+        opsdroid, loader = self.setup()
+        loader.modules_directory = "."
+        modules = {"myep": {}}
+
+        with mock.patch("opsdroid.loader.iter_entry_points") as mock_iter_entry_points:
+            mock_iter_entry_points.return_value = (ep,)
+            loaded = loader._load_modules("database", modules)
+            self.assertEqual(loaded[0]["config"]["name"], "myep")
+
+    def test_load_config(self):
+        opsdroid, loader = self.setup()
+        loader._load_modules = mock.MagicMock()
+        loader._setup_modules = mock.MagicMock()
+        config = {}
+        config["databases"] = mock.MagicMock()
+        config["skills"] = mock.MagicMock()
+        config["parsers"] = mock.MagicMock()
+        config["connectors"] = mock.MagicMock()
+        config["module-path"] = os.path.join(self._tmp_dir, "opsdroid")
+
+        loader.load_modules_from_config(config)
+        self.assertLogs("_LOGGER", "info")
+        self.assertEqual(len(loader._load_modules.mock_calls), 4)
+
+    def test_load_empty_config(self):
+        opsdroid, loader = self.setup()
+        loader._load_modules = mock.MagicMock()
+        config = {}
+
+        loader.load_modules_from_config(config)
+        self.assertEqual(len(loader._load_modules.mock_calls), 0)
+        self.assertEqual(len(opsdroid.mock_calls), 2)
+
+    def test_load_minimal_config_file(self):
+        opsdroid, loader = self.setup()
+        config = load_config_file([os.path.abspath("tests/configs/minimal.yaml")])
+        loader._install_module = mock.MagicMock()
+        loader.import_module = mock.MagicMock()
+        modules = loader.load_modules_from_config(config)
+        self.assertIsNotNone(modules["connectors"])
+        self.assertIsNone(modules["databases"])
+        self.assertIsNotNone(modules["skills"])
         self.assertIsNotNone(config)
-        self.assertEqual(config, expected_config)
-
-    def test_load_pre_0_17_style_config_file(self):
-        opsdroid, loader = self.setup()
-        expected_config = {
-            "connectors": {"shell": {}},
-            "skills": {"hello": {}, "seen": {}},
-        }
-        config = loader.load_config_file(
-            [os.path.abspath("tests/configs/minimal.yaml")]
-        )
+
+    def test_load_minimal_config_file_2(self):
+        opsdroid, loader = self.setup()
+        loader._install_module = mock.MagicMock()
+        loader.import_module = mock.MagicMock()
+        config = load_config_file([os.path.abspath("tests/configs/minimal_2.yaml")])
+        modules = loader.load_modules_from_config(config)
+        self.assertIsNotNone(modules["connectors"])
+        self.assertIsNone(modules["databases"])
+        self.assertIsNotNone(modules["skills"])
         self.assertIsNotNone(config)
-        self.assertEqual(config, expected_config)
+
+    def test_load_modules(self):
+        opsdroid, loader = self.setup()
+
+        modules_type = "test"
+        modules = {"testmodule": {}}
+        mockedmodule = mock.Mock(return_value={"name": "testmodule"})
+
+        with tempfile.TemporaryDirectory() as tmp_dep_path:
+            with mock.patch.object(
+                loader, "_install_module"
+            ) as mockinstall, mock.patch(
+                "opsdroid.loader.DEFAULT_MODULE_DEPS_PATH",
+                os.path.join(tmp_dep_path, "site-packages"),
+            ), mock.patch.object(
+                loader, "import_module", mockedmodule
+            ) as mockimport:
+                loader.setup_modules_directory({})
+                loader._load_modules(modules_type, modules)
+                self.assertTrue(mockinstall.called)
+                self.assertTrue(mockimport.called)
+
+    def test_setup_module_config(self):
+        opsdroid, loader = self.setup()
+        modules = {}
+        modules_type = "test"
+        module = {"name": "testmodule", "token": "test", "bot-name": "opsdroid"}
+
+        with contextlib.suppress(TypeError):
+            config = loader.setup_module_config(modules, module, modules_type, {})
+
+            self.assertEqual(config, {"name": "testmodule", "module": ""})
+
+    def test_load_modules_not_instance_Mapping(self):
+        opsdroid, loader = self.setup()
+
+        modules_type = "test"
+        modules = "testmodule"
+        mockedmodule = mock.Mock(return_value={"name": "testmodule"})
+
+        with tempfile.TemporaryDirectory() as tmp_dep_path:
+            with mock.patch.object(
+                loader, "_install_module"
+            ) as mockinstall, mock.patch(
+                "opsdroid.loader.DEFAULT_MODULE_DEPS_PATH",
+                os.path.join(tmp_dep_path, "site-packages"),
+            ), mock.patch.object(
+                loader, "import_module", mockedmodule
+            ) as mockimport:
+                loader.setup_modules_directory({})
+                loader._load_modules(modules_type, modules)
+                self.assertTrue(mockinstall.called)
+                self.assertTrue(mockimport.called)
+
+    def test_load_modules_fail(self):
+        opsdroid, loader = self.setup()
+
+        modules_type = "test"
+        modules = {"testmodule": {}}
+
+        with mock.patch.object(
+            loader, "_install_module"
+        ) as mockinstall, mock.patch.object(
+            loader, "import_module", return_value=None
+        ) as mockimport:
+            loader.setup_modules_directory({})
+            loaded_modules = loader._load_modules(modules_type, modules)
+            self.assertTrue(mockinstall.called)
+            self.assertTrue(mockimport.called)
+            self.assertEqual(loaded_modules, [])
+
+    def test_load_existing_modules(self):
+        opsdroid, loader = self.setup()
+
+        modules_type = "test"
+        modules = {"testmodule": {}}
+        install_path = os.path.join(self._tmp_dir, "test_existing_module")
+        mockedmodule = mock.Mock(return_value={"name": "testmodule"})
+        mocked_install_path = mock.Mock(return_value=install_path)
+
+        os.mkdir(install_path)
+        with mock.patch.object(
+            loader, "_update_module"
+        ) as mockupdate, mock.patch.object(
+            loader, "import_module", mockedmodule
+        ) as mockimport, mock.patch.object(
+            loader, "build_module_install_path", mocked_install_path
+        ) as mockbuildpath:
+            loader.setup_modules_directory({})
+            loader._load_modules(modules_type, modules)
+            self.assertTrue(mockbuildpath.called)
+            self.assertTrue(mockupdate.called)
+            self.assertTrue(mockimport.called)
+
+        shutil.rmtree(install_path, onerror=del_rw)
+
+    def test_install_missing_local_module(self):
+        opsdroid, loader = self.setup()
+        config = {
+            "name": "testmodule",
+            "install_path": os.path.join(self._tmp_dir, "test_missing_local_module"),
+            "repo": os.path.join(self._tmp_dir, "testrepo"),
+            "branch": "master",
+        }
+        with mock.patch("opsdroid.loader._LOGGER.error") as logmock:
+            loader._install_module(config)
+            logmock.assert_any_call("Could not find local git repo %s", config["repo"])
+            logmock.assert_any_call("Install of %s failed.", config["name"])
+
+    def test_install_specific_remote_module(self):
+        opsdroid, loader = self.setup()
+        config = {
+            "name": "testmodule",
+            "install_path": os.path.join(self._tmp_dir, "test_specific_remote_module"),
+            "repo": "https://github.com/rmccue/test-repository.git",
+            "branch": "master",
+        }
+        with mock.patch("opsdroid.loader._LOGGER.debug"), mock.patch.object(
+            loader, "git_clone"
+        ) as mockclone:
+            loader._install_module(config)
+            mockclone.assert_called_with(
+                config["repo"], config["install_path"], config["branch"], None
+            )
+
+    def test_install_specific_remote_module_ssl(self):
+        opsdroid, loader = self.setup()
+        config = {
+            "name": "testmodule",
+            "install_path": os.path.join(self._tmp_dir, "test_specific_remote_module"),
+            "repo": "https://github.com/rmccue/test-repository.git",
+            "branch": "master",
+            "key_path": os.path.join(
+                self._tmp_dir, os.path.normpath("install/from/here.key")
+            ),
+        }
+        with mock.patch("opsdroid.loader._LOGGER.debug"), mock.patch.object(
+            loader, "git_clone"
+        ) as mockclone:
+            loader._install_module(config)
+            mockclone.assert_called_with(
+                config["repo"],
+                config["install_path"],
+                config["branch"],
+                config["key_path"],
+            )
+
+    def test_install_specific_local_git_module(self):
+        opsdroid, loader = self.setup()
+        repo_path = os.path.join(self._tmp_dir, "testrepo")
+        config = {
+            "name": "testmodule",
+            "install_path": repo_path,
+            "repo": "https://github.com/rmccue/test-repository.git",
+            "branch": "master",
+        }
+        config["repo"] = repo_path
+        config["install_path"] = os.path.join(
+            self._tmp_dir, "test_specific_local_module"
+        )
+        os.makedirs(repo_path)
+        with mock.patch("opsdroid.loader._LOGGER.debug"), mock.patch.object(
+            loader, "git_clone"
+        ) as mockclone:
+            loader._install_module(config)
+            mockclone.assert_called_with(
+                config["repo"], config["install_path"], config["branch"]
+            )
+        shutil.rmtree(repo_path, onerror=del_rw)
+
+    def test_install_gist_module(self):
+        opsdroid, loader = self.setup()
+        config = {
+            "name": "ping",
+            "type": "skill",
+            "install_path": os.path.join(self._tmp_dir, "test_gist_module_file"),
+            "gist": "https://gist.github.com/jacobtomlinson/"
+            "c9852fa17d3463acc14dca1217d911f6",
+        }
+
+        with mock.patch.object(loader, "_install_gist_module") as mockgist:
+            loader._install_module(config)
+            self.assertTrue(mockgist.called)
+
+    def test_install_specific_local_path_module(self):
+        opsdroid, loader = self.setup()
+        repo_path = os.path.join(self._tmp_dir, "testrepo")
+        config = {
+            "name": "testmodule",
+            "install_path": repo_path,
+            "repo": "https://github.com/rmccue/test-repository.git",
+            "branch": "master",
+        }
+        os.makedirs(config["install_path"])
+        config["path"] = config["install_path"]
+        config["install_path"] = os.path.join(
+            self._tmp_dir, "test_specific_local_module"
+        )
+        with mock.patch("opsdroid.loader._LOGGER.debug"), mock.patch.object(
+            loader, "_install_local_module"
+        ) as mockclone:
+            loader._install_module(config)
+            mockclone.assert_called_with(config)
+        shutil.rmtree(repo_path, onerror=del_rw)
+
+    def test_install_default_remote_module(self):
+        opsdroid, loader = self.setup()
+        config = {
+            "name": "slack",
+            "type": "connector",
+            "install_path": os.path.join(self._tmp_dir, "test_default_remote_module"),
+            "branch": "master",
+        }
+
+        with mock.patch("opsdroid.loader.Loader.git_clone") as mockclone:
+            with mock.patch.object(loader, "pip_install_deps") as mockdeps:
+                os.makedirs(config["install_path"])
+                mockclone.side_effect = shutil.copy(
+                    "requirements.txt", config["install_path"]
+                )
+                loader._install_module(config)
+                self.assertLogs("_LOGGER", "debug")
+                mockdeps.assert_called_with(
+                    os.path.join(config["install_path"], "requirements.txt")
+                )
+                mockclone.assert_called_with(
+                    "https://github.com/opsdroid/"
+                    + config["type"]
+                    + "-"
+                    + config["name"]
+                    + ".git",
+                    config["install_path"],
+                    config["branch"],
+                    None,
+                )
+        shutil.rmtree(config["install_path"], onerror=del_rw)
+
+    def test_install_local_module_dir(self):
+        opsdroid, loader = self.setup()
+        base_path = os.path.join(self._tmp_dir, "long")
+        config = {
+            "name": "slack",
+            "type": "connector",
+            "install_path": os.path.join(base_path, os.path.normpath("test/path/test")),
+            "path": os.path.join(self._tmp_dir, os.path.normpath("install/from/here")),
+        }
+        os.makedirs(config["path"], exist_ok=True, mode=0o777)
+        loader._install_local_module(config)
+        self.assertTrue(os.path.isdir(config["install_path"]))
+        shutil.rmtree(base_path, onerror=del_rw)
+
+    def test_install_local_module_file(self):
+        opsdroid, loader = self.setup()
+        config = {
+            "name": "slack",
+            "type": "connector",
+            "install_path": os.path.join(self._tmp_dir, "test_local_module_file"),
+            "path": os.path.join(
+                self._tmp_dir, os.path.normpath("install/from/here.py")
+            ),
+        }
+        directory, _ = os.path.split(config["path"])
+        os.makedirs(directory, exist_ok=True, mode=0o777)
+        open(config["path"], "w")
+        loader._install_local_module(config)
+        self.assertTrue(
+            os.path.isfile(os.path.join(config["install_path"], "__init__.py"))
+        )
+        shutil.rmtree(config["install_path"], onerror=del_rw)
+
+    def test_install_local_module_notebook(self):
+        opsdroid, loader = self.setup()
+        config = {
+            "name": "slack",
+            "type": "connector",
+            "install_path": os.path.join(self._tmp_dir, "test_local_module_file"),
+            "path": os.path.abspath("tests/mockmodules/skills/test_notebook.ipynb"),
+        }
+        directory, _ = os.path.split(config["path"])
+        os.makedirs(directory, exist_ok=True, mode=0o777)
+        loader._install_local_module(config)
+        self.assertTrue(
+            os.path.isfile(os.path.join(config["install_path"], "__init__.py"))
+        )
+        shutil.rmtree(config["install_path"], onerror=del_rw)
+
+    def test_install_local_module_failure(self):
+        opsdroid, loader = self.setup()
+        config = {
+            "name": "slack",
+            "type": "connector",
+            "install_path": os.path.join(self._tmp_dir, "test_local_module_failure"),
+            "path": os.path.join(self._tmp_dir, "doesnotexist"),
+        }
+        loader._install_local_module(config)
+        self.assertLogs("_LOGGER", "error")
+
+    def test_update_existing_local_module(self):
+        opsdroid, loader = self.setup()
+        base_path = os.path.join(self._tmp_dir, "long")
+        config = {
+            "name": "testmodule",
+            "type": "test",
+            "install_path": os.path.join(base_path, os.path.normpath("test/path/test")),
+            "path": os.path.join(self._tmp_dir, os.path.normpath("install/from/here")),
+        }
+        os.makedirs(config["install_path"], exist_ok=True, mode=0o777)
+        os.makedirs(config["path"], exist_ok=True, mode=0o777)
+
+        loader._update_module(config)
+        self.assertLogs("_LOGGER", "debug")
+
+        shutil.rmtree(base_path, onerror=del_rw)
+
+    def test_update_existing_git_module(self):
+        opsdroid, loader = self.setup()
+        config = {
+            "name": "testmodule",
+            "install_path": os.path.join(self._tmp_dir, "test_specific_remote_module"),
+            "repo": "https://github.com/rmccue/test-repository.git",
+            "branch": "master",
+        }
+        os.mkdir(config["install_path"])
+        with mock.patch.object(loader, "git_pull") as mockpull:
+            loader._update_module(config)
+            mockpull.assert_called_with(config["install_path"])
+
+        shutil.rmtree(config["install_path"], onerror=del_rw)
+
+    def test_install_gist_module_file(self):
+        opsdroid, loader = self.setup()
+        config = {
+            "name": "ping",
+            "type": "skill",
+            "install_path": os.path.join(self._tmp_dir, "test_gist_module_file"),
+            "gist": "https://gist.github.com/jacobtomlinson/"
+            "6dd35e0f62d6b779d3d0d140f338d3e5",
+        }
+        with mock.patch("urllib.request.urlopen") as mock_urlopen:
+            with open(
+                os.path.abspath("tests/responses/gist_module_file.json"), "rb"
+            ) as fh:
+                mock_urlopen.return_value = fh
+                loader._install_gist_module(config)
+                self.assertTrue(
+                    os.path.isfile(os.path.join(config["install_path"], "__init__.py"))
+                )
+                shutil.rmtree(config["install_path"], onerror=del_rw)
+
+    def test_install_gist_module_notebook(self):
+        opsdroid, loader = self.setup()
+        config = {
+            "name": "ping",
+            "type": "skill",
+            "install_path": os.path.join(self._tmp_dir, "test_gist_module_file"),
+            "gist": "https://gist.github.com/jacobtomlinson/"
+            "c9852fa17d3463acc14dca1217d911f6",
+        }
+        with mock.patch("urllib.request.urlopen") as mock_urlopen:
+            with open(
+                os.path.abspath("tests/responses/gist_module_notebook.json"), "rb"
+            ) as fh:
+                mock_urlopen.return_value = fh
+                loader._install_gist_module(config)
+                self.assertTrue(
+                    os.path.isfile(os.path.join(config["install_path"], "__init__.py"))
+                )
+                shutil.rmtree(config["install_path"], onerror=del_rw)
+
+    def test_load_pre_0_17_config_file(self):
+        config = load_config_file(
+            [os.path.abspath("tests/configs/minimal_pre_0_17_layout.yaml")]
+        )
         self.assertLogs("_LOGGER", "warning")
-
-    def test_load_config_valid(self):
-        opsdroid, loader = self.setup()
-        config = loader.load_config_file(
-            [os.path.abspath("tests/configs/full_valid.yaml")]
-        )
-        self.assertIsNotNone(config)
-
-    def test_load_config_valid_without_welcome_message(self):
-        opsdroid, loader = self.setup()
-        config = loader.load_config_file(
-            [os.path.abspath("tests/configs/valid_without_wellcome_message.yaml")]
-        )
-        self.assertIsNotNone(config)
-
-    def test_load_config_valid_without_db_and_parsers(self):
-        opsdroid, loader = self.setup()
-        config = loader.load_config_file(
-            [os.path.abspath("tests/configs/valid_without_db_and_parsers.yaml")]
-        )
-        self.assertIsNotNone(config)
-
-    # def test_load_config_broken_without_connectors(self):
-    #     opsdroid, loader = self.setup()
-    #     with self.assertRaises(SystemExit) as cm:
-    #         _ = loader.load_config_file(
-    #             [os.path.abspath("tests/configs/broken_without_connectors.yaml")]
-    #         )
-    #     self.assertEqual(cm.exception.code, 1)
-
-    def test_load_config_valid_case_sensitivity(self):
-        opsdroid, loader = self.setup()
-        config = loader.load_config_file(
-            [os.path.abspath("tests/configs/valid_case_sensitivity.yaml")]
-        )
-        self.assertIsNotNone(config)
-
-    # def test_load_config_broken(self):
-    #     opsdroid, loader = self.setup()
-    #
-    #     with self.assertRaises(SystemExit) as cm:
-    #         _ = loader.load_config_file(
-    #             [os.path.abspath("tests/configs/full_broken.yaml")]
-    #         )
-    #     self.assertEqual(cm.exception.code, 1)
-
-    def test_load_config_file_2(self):
-        opsdroid, loader = self.setup()
-        config = loader.load_config_file(
-            [os.path.abspath("tests/configs/minimal_2.yaml")]
-        )
-        self.assertIsNotNone(config)
-
-    def test_load_exploit(self):
-        """This will test if you can run python code from
-        config.yaml. The expected result should be:
-        - Yaml.YAMLError exception raised
-        - _LOGGER.critical message
-        - sys.exit
-
-        Note: the unittest.main(exit=False) is important so
-        other tests won't fail when sys.exit is called.
-        """
-        opsdroid, loader = self.setup()
-        with self.assertRaises(SystemExit):
-            _ = loader.load_config_file(
-                [os.path.abspath("tests/configs/include_exploit.yaml")]
+        self.assertEqual(
+            config, {"connectors": {"shell": {}}, "skills": {"hello": {}, "seen": {}}}
+        )
+
+    def test_setup_module_bad_config(self):
+        opsdroid, loader = self.setup()
+        with mock.patch("sys.exit") as mock_sysexit:
+            config = load_config_file(
+                [os.path.abspath("tests/configs/broken_modules.yaml")]
             )
+            loader.load_modules_from_config(config)
+            self.assertTrue(mock_sysexit.called)
             self.assertLogs("_LOGGER", "critical")
-            self.assertRaises(YAMLError)
-            unittest.main(exit=False)
-
-    def test_load_config_file_with_include(self):
-        opsdroid, loader = self.setup()
-        config = loader.load_config_file(
-            [os.path.abspath("tests/configs/minimal_with_include.yaml")]
-        )
-        config2 = loader.load_config_file(
-            [os.path.abspath("tests/configs/minimal.yaml")]
-        )
-        self.assertIsNotNone(config)
-        self.assertEqual(config, config2)
-
-    def test_yaml_load_exploit(self):
-        with mock.patch("sys.exit"):
-            config = Loader.load_config_file(
-                [os.path.abspath("tests/configs/include_exploit.yaml")]
-            )
-            self.assertIsNone(config)
-            # If the command in exploit.yaml is echoed it will return 0
-            self.assertNotEqual(config, 0)
 
     def test_env_var_regex(self):
         test_data = [
@@ -198,707 +716,4 @@
             if d["match"]:
                 self.assertRegex(d["env_var"], ENV_VAR_REGEX)
             else:
-                self.assertNotRegex(d["env_var"], ENV_VAR_REGEX)
-
-    def test_load_config_file_with_env_vars(self):
-        opsdroid, loader = self.setup()
-        os.environ["ENVVAR"] = "opsdroid"
-        config = loader.load_config_file(
-            [os.path.abspath("tests/configs/minimal_with_envs.yaml")]
-        )
-        self.assertEqual(
-            config["connectors"]["shell"]["bot-name"], os.environ["ENVVAR"]
-        )
-
-    def test_create_default_config(self):
-        test_config_path = os.path.join(
-            tempfile.gettempdir(), "test_config_path/configuration.yaml"
-        )
-        opsdroid, loader = self.setup()
-
-        self.assertEqual(
-            loader.create_default_config(test_config_path), test_config_path
-        )
-        self.assertTrue(os.path.isfile(test_config_path))
-        shutil.rmtree(os.path.split(test_config_path)[0], onerror=del_rw)
-
-    def test_generate_config_if_none_exist(self):
-        cdf_backup = Loader.create_default_config
-        Loader.create_default_config = mock.Mock(
-            return_value=os.path.abspath("tests/configs/minimal.yaml")
-        )
-        Loader.load_config_file(["file_which_does_not_exist"])
-        self.assertTrue(Loader.create_default_config.called)
-        Loader.create_default_config = cdf_backup
-
-    def test_load_non_existant_config_file(self):
-        cdf_backup = Loader.create_default_config
-        Loader.create_default_config = mock.Mock(
-            return_value=os.path.abspath("/tmp/my_nonexistant_config")
-        )
-        with mock.patch("sys.exit") as mock_sysexit:
-            Loader.load_config_file(["file_which_does_not_exist"])
-            self.assertTrue(Loader.create_default_config.called)
-            self.assertTrue(mock_sysexit.called)
-        Loader.create_default_config = cdf_backup
-
-    def test_load_broken_config_file(self):
-        with mock.patch("sys.exit") as patched_sysexit:
-            Loader.load_config_file([os.path.abspath("tests/configs/broken.yaml")])
-            self.assertTrue(patched_sysexit.called)
-
-=======
->>>>>>> 70ebfaf5
-    def test_git_clone(self):
-        with mock.patch.object(subprocess, "Popen") as mock_subproc_popen:
-            opsdroid, loader = self.setup()
-            myrsa = "/path/to/my/id_rsa"
-            loader.git_clone(
-                "https://github.com/rmccue/test-repository.git",
-                os.path.join(self._tmp_dir, "/test"),
-                "master",
-                myrsa,
-            )
-            self.assertTrue(mock_subproc_popen.called)
-            _, mock_subproc_popen_kwargs = mock_subproc_popen.call_args
-            assert myrsa in mock_subproc_popen_kwargs["env"]["GIT_SSH_COMMAND"]
-
-    def test_git_pull(self):
-        with mock.patch.object(subprocess, "Popen") as mock_subproc_popen:
-            opsdroid, loader = self.setup()
-            loader.git_pull(os.path.join(self._tmp_dir, "/test"))
-            self.assertTrue(mock_subproc_popen.called)
-
-    def test_pip_install_deps(self):
-        with mock.patch.object(subprocess, "Popen") as mocked_popen:
-            mocked_popen.return_value.communicate.return_value = ["Test\nTest"]
-            opsdroid, loader = self.setup()
-            loader.pip_install_deps(os.path.abspath("/path/to/some/file.txt"))
-            self.assertTrue(mocked_popen.called)
-
-    def test_no_pip_install(self):
-        opsdroid, loader = self.setup()
-        with mock.patch.object(loader, "pip_install_deps") as mock_pip:
-            mock_pip.side_effect = FileNotFoundError()
-            with self.assertRaises(FileNotFoundError):
-                mock_pip.return_value.communicate.return_value = ["Test\nTest"]
-                loader.pip_install_deps("/path/to/some/file.txt")
-                self.assertTrue(mock_pip.called)
-
-    def test_no_pip_or_pip3_install(self):
-        opsdroid, loader = self.setup()
-        loader.pip_install_deps("/path/to/some/file.txt")
-
-        with mock.patch.object(subprocess, "Popen") as mocked_popen:
-            mocked_popen.side_effect = [FileNotFoundError(), FileNotFoundError()]
-            with self.assertRaises(OSError) as error:
-                loader.pip_install_deps("/path/to/some/file.txt")
-                self.assertEqual(error, "Pip and pip3 not found, exiting...")
-
-    def test_build_module_path(self):
-        config = {"type": "test", "name": "test", "is_builtin": False}
-        loader = mock.Mock()
-        loader.modules_directory = ""
-        self.assertIn("test.test", ld.Loader.build_module_import_path(config))
-        self.assertIn("test", ld.Loader.build_module_install_path(loader, config))
-
-        config["is_builtin"] = True
-        self.assertIn("opsdroid.test.test", ld.Loader.build_module_import_path(config))
-        self.assertIn("test", ld.Loader.build_module_install_path(loader, config))
-
-    def test_check_cache_removes_dir(self):
-        config = {}
-        config["no-cache"] = True
-        config["install_path"] = os.path.join(
-            self._tmp_dir, os.path.normpath("test/module")
-        )
-        os.makedirs(config["install_path"], mode=0o777)
-        ld.Loader.check_cache(config)
-        self.assertFalse(os.path.isdir(config["install_path"]))
-
-    def test_check_cache_removes_file(self):
-        config = {}
-        config["no-cache"] = True
-        config["install_path"] = os.path.join(
-            self._tmp_dir, os.path.normpath("test/module/test")
-        )
-        directory, _ = os.path.split(config["install_path"])
-        os.makedirs(directory, mode=0o777)
-        open(config["install_path"] + ".py", "w")
-        ld.Loader.check_cache(config)
-        self.assertFalse(os.path.isfile(config["install_path"] + ".py"))
-        shutil.rmtree(directory, onerror=del_rw)
-
-    def test_check_cache_leaves(self):
-        config = {}
-        config["no-cache"] = False
-        config["install_path"] = os.path.join(
-            self._tmp_dir, os.path.normpath("test/module")
-        )
-        os.makedirs(config["install_path"], mode=0o777)
-        ld.Loader.check_cache(config)
-        self.assertTrue(os.path.isdir(config["install_path"]))
-        shutil.rmtree(config["install_path"], onerror=del_rw)
-
-    def test_loading_intents(self):
-        config = {}
-        config["no-cache"] = True
-        config["install_path"] = os.path.join(
-            self._tmp_dir, os.path.normpath("test/module/test")
-        )
-        os.makedirs(config["install_path"], mode=0o777)
-        intent_contents = "Hello world"
-        intents_file = os.path.join(config["install_path"], "intents.yml")
-        with open(intents_file, "w") as intents:
-            intents.write(intent_contents)
-        loaded_intents = ld.Loader._load_intents(config)
-        self.assertEqual(intent_contents, loaded_intents)
-        shutil.rmtree(config["install_path"], onerror=del_rw)
-
-    def test_check_cache_clears_local_by_default(self):
-        config = {}
-        config["path"] = "abc"
-        config["install_path"] = os.path.join(
-            self._tmp_dir, os.path.normpath("test/module")
-        )
-        os.makedirs(config["install_path"], mode=0o777)
-        ld.Loader.check_cache(config)
-        self.assertFalse(os.path.isdir(config["install_path"]))
-
-    def test_check_cache_clear_local_by_default_disabled(self):
-        config = {}
-        config["no-cache"] = False
-        config["path"] = "abc"
-        config["install_path"] = os.path.join(
-            self._tmp_dir, os.path.normpath("test/module")
-        )
-        os.makedirs(config["install_path"], mode=0o777)
-        ld.Loader.check_cache(config)
-        self.assertTrue(os.path.isdir(config["install_path"]))
-        shutil.rmtree(config["install_path"], onerror=del_rw)
-
-    def test_loading_intents_failed(self):
-        config = {}
-        config["no-cache"] = True
-        config["install_path"] = os.path.join(
-            self._tmp_dir, os.path.normpath("test/module/test/")
-        )
-        loaded_intents = ld.Loader._load_intents(config)
-        self.assertEqual(None, loaded_intents)
-
-    def test_no_dep(self):
-        opsdroid, loader = self.setup()
-
-        config = {}
-        config["no-dep"] = True
-
-        loader._install_module_dependencies(config)
-        self.assertLogs("_LOGGER", "debug")
-        self.assertEqual(loader._install_module_dependencies(config), None)
-
-        with mock.patch.object(loader, "_install_module_dependencies") as nodep:
-            config["no-dep"] = False
-            self.assertTrue(nodep)
-
-    def test_no_req_in_install_module_dependencies(self):
-        opsdroid, loader = self.setup()
-        config = {}
-        config["install_path"] = ""
-
-        with mock.patch("os.path.isfile") as file:
-            file.return_value = False
-            self.assertEqual(loader._install_module_dependencies(config), None)
-
-    def test_import_module(self):
-        config = {}
-        config["module_path"] = "os"
-        config["name"] = "path"
-        config["type"] = "system"
-        config["module"] = ""
-
-        module = ld.Loader.import_module(config)
-        self.assertIsInstance(module, ModuleType)
-
-    def test_import_module_new(self):
-        config = {}
-        config["module_path"] = "os"
-        config["name"] = ""
-        config["type"] = "system"
-        config["module"] = ""
-
-        module = ld.Loader.import_module(config)
-        self.assertIsInstance(module, ModuleType)
-
-    def test_import_module_failure(self):
-        config = {}
-        config["module_path"] = "nonexistant"
-        config["name"] = "module"
-        config["type"] = "broken"
-        config["module"] = ""
-
-        module = ld.Loader.import_module(config)
-        self.assertEqual(module, None)
-
-    def test_import_module_from_path(self):
-        config = {}
-        config["module_path"] = ""
-        config["name"] = "module"
-        config["type"] = ""
-        config["module"] = "os.path"
-
-        module = ld.Loader.import_module(config)
-        self.assertIsInstance(module, ModuleType)
-
-    def test_import_module_from_entrypoint(self):
-
-        config = {}
-        config["module_path"] = ""
-        config["name"] = "myep"
-        config["type"] = ""
-        config["module"] = ""
-
-        distro = pkg_resources.Distribution()
-        ep = pkg_resources.EntryPoint("myep", "os.path", dist=distro)
-        config["entrypoint"] = ep
-
-        opsdroid, loader = self.setup()
-        loader.modules_directory = "."
-        modules = {"myep": {}}
-
-        with mock.patch("opsdroid.loader.iter_entry_points") as mock_iter_entry_points:
-            mock_iter_entry_points.return_value = (ep,)
-            loaded = loader._load_modules("database", modules)
-            self.assertEqual(loaded[0]["config"]["name"], "myep")
-
-    def test_load_config(self):
-        opsdroid, loader = self.setup()
-        loader._load_modules = mock.MagicMock()
-        loader._setup_modules = mock.MagicMock()
-        config = {}
-        config["databases"] = mock.MagicMock()
-        config["skills"] = mock.MagicMock()
-        config["parsers"] = mock.MagicMock()
-        config["connectors"] = mock.MagicMock()
-        config["module-path"] = os.path.join(self._tmp_dir, "opsdroid")
-
-        loader.load_modules_from_config(config)
-        self.assertLogs("_LOGGER", "info")
-        self.assertEqual(len(loader._load_modules.mock_calls), 4)
-
-    def test_load_empty_config(self):
-        opsdroid, loader = self.setup()
-        loader._load_modules = mock.MagicMock()
-        config = {}
-
-        loader.load_modules_from_config(config)
-        self.assertEqual(len(loader._load_modules.mock_calls), 0)
-        self.assertEqual(len(opsdroid.mock_calls), 2)
-
-    def test_load_minimal_config_file(self):
-        opsdroid, loader = self.setup()
-        config = load_config_file([os.path.abspath("tests/configs/minimal.yaml")])
-        loader._install_module = mock.MagicMock()
-        loader.import_module = mock.MagicMock()
-        modules = loader.load_modules_from_config(config)
-        self.assertIsNotNone(modules["connectors"])
-        self.assertIsNone(modules["databases"])
-        self.assertIsNotNone(modules["skills"])
-        self.assertIsNotNone(config)
-
-    def test_load_minimal_config_file_2(self):
-        opsdroid, loader = self.setup()
-        loader._install_module = mock.MagicMock()
-        loader.import_module = mock.MagicMock()
-        config = load_config_file([os.path.abspath("tests/configs/minimal_2.yaml")])
-        modules = loader.load_modules_from_config(config)
-        self.assertIsNotNone(modules["connectors"])
-        self.assertIsNone(modules["databases"])
-        self.assertIsNotNone(modules["skills"])
-        self.assertIsNotNone(config)
-
-    def test_load_modules(self):
-        opsdroid, loader = self.setup()
-
-        modules_type = "test"
-        modules = {"testmodule": {}}
-        mockedmodule = mock.Mock(return_value={"name": "testmodule"})
-
-        with tempfile.TemporaryDirectory() as tmp_dep_path:
-            with mock.patch.object(
-                loader, "_install_module"
-            ) as mockinstall, mock.patch(
-                "opsdroid.loader.DEFAULT_MODULE_DEPS_PATH",
-                os.path.join(tmp_dep_path, "site-packages"),
-            ), mock.patch.object(
-                loader, "import_module", mockedmodule
-            ) as mockimport:
-                loader.setup_modules_directory({})
-                loader._load_modules(modules_type, modules)
-                self.assertTrue(mockinstall.called)
-                self.assertTrue(mockimport.called)
-
-    def test_setup_module_config(self):
-        opsdroid, loader = self.setup()
-        modules = {}
-        modules_type = "test"
-        module = {"name": "testmodule", "token": "test", "bot-name": "opsdroid"}
-
-        with contextlib.suppress(TypeError):
-            config = loader.setup_module_config(modules, module, modules_type, {})
-
-            self.assertEqual(config, {"name": "testmodule", "module": ""})
-
-    def test_load_modules_not_instance_Mapping(self):
-        opsdroid, loader = self.setup()
-
-        modules_type = "test"
-        modules = "testmodule"
-        mockedmodule = mock.Mock(return_value={"name": "testmodule"})
-
-        with tempfile.TemporaryDirectory() as tmp_dep_path:
-            with mock.patch.object(
-                loader, "_install_module"
-            ) as mockinstall, mock.patch(
-                "opsdroid.loader.DEFAULT_MODULE_DEPS_PATH",
-                os.path.join(tmp_dep_path, "site-packages"),
-            ), mock.patch.object(
-                loader, "import_module", mockedmodule
-            ) as mockimport:
-                loader.setup_modules_directory({})
-                loader._load_modules(modules_type, modules)
-                self.assertTrue(mockinstall.called)
-                self.assertTrue(mockimport.called)
-
-    def test_load_modules_fail(self):
-        opsdroid, loader = self.setup()
-
-        modules_type = "test"
-        modules = {"testmodule": {}}
-
-        with mock.patch.object(
-            loader, "_install_module"
-        ) as mockinstall, mock.patch.object(
-            loader, "import_module", return_value=None
-        ) as mockimport:
-            loader.setup_modules_directory({})
-            loaded_modules = loader._load_modules(modules_type, modules)
-            self.assertTrue(mockinstall.called)
-            self.assertTrue(mockimport.called)
-            self.assertEqual(loaded_modules, [])
-
-    def test_load_existing_modules(self):
-        opsdroid, loader = self.setup()
-
-        modules_type = "test"
-        modules = {"testmodule": {}}
-        install_path = os.path.join(self._tmp_dir, "test_existing_module")
-        mockedmodule = mock.Mock(return_value={"name": "testmodule"})
-        mocked_install_path = mock.Mock(return_value=install_path)
-
-        os.mkdir(install_path)
-        with mock.patch.object(
-            loader, "_update_module"
-        ) as mockupdate, mock.patch.object(
-            loader, "import_module", mockedmodule
-        ) as mockimport, mock.patch.object(
-            loader, "build_module_install_path", mocked_install_path
-        ) as mockbuildpath:
-            loader.setup_modules_directory({})
-            loader._load_modules(modules_type, modules)
-            self.assertTrue(mockbuildpath.called)
-            self.assertTrue(mockupdate.called)
-            self.assertTrue(mockimport.called)
-
-        shutil.rmtree(install_path, onerror=del_rw)
-
-    def test_install_missing_local_module(self):
-        opsdroid, loader = self.setup()
-        config = {
-            "name": "testmodule",
-            "install_path": os.path.join(self._tmp_dir, "test_missing_local_module"),
-            "repo": os.path.join(self._tmp_dir, "testrepo"),
-            "branch": "master",
-        }
-        with mock.patch("opsdroid.loader._LOGGER.error") as logmock:
-            loader._install_module(config)
-            logmock.assert_any_call("Could not find local git repo %s", config["repo"])
-            logmock.assert_any_call("Install of %s failed.", config["name"])
-
-    def test_install_specific_remote_module(self):
-        opsdroid, loader = self.setup()
-        config = {
-            "name": "testmodule",
-            "install_path": os.path.join(self._tmp_dir, "test_specific_remote_module"),
-            "repo": "https://github.com/rmccue/test-repository.git",
-            "branch": "master",
-        }
-        with mock.patch("opsdroid.loader._LOGGER.debug"), mock.patch.object(
-            loader, "git_clone"
-        ) as mockclone:
-            loader._install_module(config)
-            mockclone.assert_called_with(
-                config["repo"], config["install_path"], config["branch"], None
-            )
-
-    def test_install_specific_remote_module_ssl(self):
-        opsdroid, loader = self.setup()
-        config = {
-            "name": "testmodule",
-            "install_path": os.path.join(self._tmp_dir, "test_specific_remote_module"),
-            "repo": "https://github.com/rmccue/test-repository.git",
-            "branch": "master",
-            "key_path": os.path.join(
-                self._tmp_dir, os.path.normpath("install/from/here.key")
-            ),
-        }
-        with mock.patch("opsdroid.loader._LOGGER.debug"), mock.patch.object(
-            loader, "git_clone"
-        ) as mockclone:
-            loader._install_module(config)
-            mockclone.assert_called_with(
-                config["repo"],
-                config["install_path"],
-                config["branch"],
-                config["key_path"],
-            )
-
-    def test_install_specific_local_git_module(self):
-        opsdroid, loader = self.setup()
-        repo_path = os.path.join(self._tmp_dir, "testrepo")
-        config = {
-            "name": "testmodule",
-            "install_path": repo_path,
-            "repo": "https://github.com/rmccue/test-repository.git",
-            "branch": "master",
-        }
-        config["repo"] = repo_path
-        config["install_path"] = os.path.join(
-            self._tmp_dir, "test_specific_local_module"
-        )
-        os.makedirs(repo_path)
-        with mock.patch("opsdroid.loader._LOGGER.debug"), mock.patch.object(
-            loader, "git_clone"
-        ) as mockclone:
-            loader._install_module(config)
-            mockclone.assert_called_with(
-                config["repo"], config["install_path"], config["branch"]
-            )
-        shutil.rmtree(repo_path, onerror=del_rw)
-
-    def test_install_gist_module(self):
-        opsdroid, loader = self.setup()
-        config = {
-            "name": "ping",
-            "type": "skill",
-            "install_path": os.path.join(self._tmp_dir, "test_gist_module_file"),
-            "gist": "https://gist.github.com/jacobtomlinson/"
-            "c9852fa17d3463acc14dca1217d911f6",
-        }
-
-        with mock.patch.object(loader, "_install_gist_module") as mockgist:
-            loader._install_module(config)
-            self.assertTrue(mockgist.called)
-
-    def test_install_specific_local_path_module(self):
-        opsdroid, loader = self.setup()
-        repo_path = os.path.join(self._tmp_dir, "testrepo")
-        config = {
-            "name": "testmodule",
-            "install_path": repo_path,
-            "repo": "https://github.com/rmccue/test-repository.git",
-            "branch": "master",
-        }
-        os.makedirs(config["install_path"])
-        config["path"] = config["install_path"]
-        config["install_path"] = os.path.join(
-            self._tmp_dir, "test_specific_local_module"
-        )
-        with mock.patch("opsdroid.loader._LOGGER.debug"), mock.patch.object(
-            loader, "_install_local_module"
-        ) as mockclone:
-            loader._install_module(config)
-            mockclone.assert_called_with(config)
-        shutil.rmtree(repo_path, onerror=del_rw)
-
-    def test_install_default_remote_module(self):
-        opsdroid, loader = self.setup()
-        config = {
-            "name": "slack",
-            "type": "connector",
-            "install_path": os.path.join(self._tmp_dir, "test_default_remote_module"),
-            "branch": "master",
-        }
-
-        with mock.patch("opsdroid.loader.Loader.git_clone") as mockclone:
-            with mock.patch.object(loader, "pip_install_deps") as mockdeps:
-                os.makedirs(config["install_path"])
-                mockclone.side_effect = shutil.copy(
-                    "requirements.txt", config["install_path"]
-                )
-                loader._install_module(config)
-                self.assertLogs("_LOGGER", "debug")
-                mockdeps.assert_called_with(
-                    os.path.join(config["install_path"], "requirements.txt")
-                )
-                mockclone.assert_called_with(
-                    "https://github.com/opsdroid/"
-                    + config["type"]
-                    + "-"
-                    + config["name"]
-                    + ".git",
-                    config["install_path"],
-                    config["branch"],
-                    None,
-                )
-        shutil.rmtree(config["install_path"], onerror=del_rw)
-
-    def test_install_local_module_dir(self):
-        opsdroid, loader = self.setup()
-        base_path = os.path.join(self._tmp_dir, "long")
-        config = {
-            "name": "slack",
-            "type": "connector",
-            "install_path": os.path.join(base_path, os.path.normpath("test/path/test")),
-            "path": os.path.join(self._tmp_dir, os.path.normpath("install/from/here")),
-        }
-        os.makedirs(config["path"], exist_ok=True, mode=0o777)
-        loader._install_local_module(config)
-        self.assertTrue(os.path.isdir(config["install_path"]))
-        shutil.rmtree(base_path, onerror=del_rw)
-
-    def test_install_local_module_file(self):
-        opsdroid, loader = self.setup()
-        config = {
-            "name": "slack",
-            "type": "connector",
-            "install_path": os.path.join(self._tmp_dir, "test_local_module_file"),
-            "path": os.path.join(
-                self._tmp_dir, os.path.normpath("install/from/here.py")
-            ),
-        }
-        directory, _ = os.path.split(config["path"])
-        os.makedirs(directory, exist_ok=True, mode=0o777)
-        open(config["path"], "w")
-        loader._install_local_module(config)
-        self.assertTrue(
-            os.path.isfile(os.path.join(config["install_path"], "__init__.py"))
-        )
-        shutil.rmtree(config["install_path"], onerror=del_rw)
-
-    def test_install_local_module_notebook(self):
-        opsdroid, loader = self.setup()
-        config = {
-            "name": "slack",
-            "type": "connector",
-            "install_path": os.path.join(self._tmp_dir, "test_local_module_file"),
-            "path": os.path.abspath("tests/mockmodules/skills/test_notebook.ipynb"),
-        }
-        directory, _ = os.path.split(config["path"])
-        os.makedirs(directory, exist_ok=True, mode=0o777)
-        loader._install_local_module(config)
-        self.assertTrue(
-            os.path.isfile(os.path.join(config["install_path"], "__init__.py"))
-        )
-        shutil.rmtree(config["install_path"], onerror=del_rw)
-
-    def test_install_local_module_failure(self):
-        opsdroid, loader = self.setup()
-        config = {
-            "name": "slack",
-            "type": "connector",
-            "install_path": os.path.join(self._tmp_dir, "test_local_module_failure"),
-            "path": os.path.join(self._tmp_dir, "doesnotexist"),
-        }
-        loader._install_local_module(config)
-        self.assertLogs("_LOGGER", "error")
-
-    def test_update_existing_local_module(self):
-        opsdroid, loader = self.setup()
-        base_path = os.path.join(self._tmp_dir, "long")
-        config = {
-            "name": "testmodule",
-            "type": "test",
-            "install_path": os.path.join(base_path, os.path.normpath("test/path/test")),
-            "path": os.path.join(self._tmp_dir, os.path.normpath("install/from/here")),
-        }
-        os.makedirs(config["install_path"], exist_ok=True, mode=0o777)
-        os.makedirs(config["path"], exist_ok=True, mode=0o777)
-
-        loader._update_module(config)
-        self.assertLogs("_LOGGER", "debug")
-
-        shutil.rmtree(base_path, onerror=del_rw)
-
-    def test_update_existing_git_module(self):
-        opsdroid, loader = self.setup()
-        config = {
-            "name": "testmodule",
-            "install_path": os.path.join(self._tmp_dir, "test_specific_remote_module"),
-            "repo": "https://github.com/rmccue/test-repository.git",
-            "branch": "master",
-        }
-        os.mkdir(config["install_path"])
-        with mock.patch.object(loader, "git_pull") as mockpull:
-            loader._update_module(config)
-            mockpull.assert_called_with(config["install_path"])
-
-        shutil.rmtree(config["install_path"], onerror=del_rw)
-
-    def test_install_gist_module_file(self):
-        opsdroid, loader = self.setup()
-        config = {
-            "name": "ping",
-            "type": "skill",
-            "install_path": os.path.join(self._tmp_dir, "test_gist_module_file"),
-            "gist": "https://gist.github.com/jacobtomlinson/"
-            "6dd35e0f62d6b779d3d0d140f338d3e5",
-        }
-        with mock.patch("urllib.request.urlopen") as mock_urlopen:
-            with open(
-                os.path.abspath("tests/responses/gist_module_file.json"), "rb"
-            ) as fh:
-                mock_urlopen.return_value = fh
-                loader._install_gist_module(config)
-                self.assertTrue(
-                    os.path.isfile(os.path.join(config["install_path"], "__init__.py"))
-                )
-                shutil.rmtree(config["install_path"], onerror=del_rw)
-
-    def test_install_gist_module_notebook(self):
-        opsdroid, loader = self.setup()
-        config = {
-            "name": "ping",
-            "type": "skill",
-            "install_path": os.path.join(self._tmp_dir, "test_gist_module_file"),
-            "gist": "https://gist.github.com/jacobtomlinson/"
-            "c9852fa17d3463acc14dca1217d911f6",
-        }
-        with mock.patch("urllib.request.urlopen") as mock_urlopen:
-            with open(
-                os.path.abspath("tests/responses/gist_module_notebook.json"), "rb"
-            ) as fh:
-                mock_urlopen.return_value = fh
-                loader._install_gist_module(config)
-                self.assertTrue(
-                    os.path.isfile(os.path.join(config["install_path"], "__init__.py"))
-                )
-                shutil.rmtree(config["install_path"], onerror=del_rw)
-
-    def test_load_pre_0_17_config_file(self):
-        config = load_config_file(
-            [os.path.abspath("tests/configs/minimal_pre_0_17_layout.yaml")]
-        )
-        self.assertLogs("_LOGGER", "warning")
-        self.assertEqual(
-            config, {"connectors": {"shell": {}}, "skills": {"hello": {}, "seen": {}}}
-        )
-
-    def test_setup_module_bad_config(self):
-        opsdroid, loader = self.setup()
-        with mock.patch("sys.exit") as mock_sysexit:
-            config = load_config_file(
-                [os.path.abspath("tests/configs/broken_modules.yaml")]
-            )
-            loader.load_modules_from_config(config)
-            self.assertTrue(mock_sysexit.called)
-            self.assertLogs("_LOGGER", "critical")+                self.assertNotRegex(d["env_var"], ENV_VAR_REGEX)