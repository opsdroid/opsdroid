--- conflicted
+++ resolved
@@ -188,7 +188,6 @@
     async def test_react(self):
         connector = ConnectorSlack({"api-token": "abc123"})
         connector.slack.api_call = amock.CoroutineMock()
-<<<<<<< HEAD
         prev_message = Message(
             text="test",
             user="user",
@@ -196,11 +195,7 @@
             connector=connector,
             raw_event={"ts": 0},
         )
-        with OpsDroid() as opsdroid:
-=======
-        prev_message = Message("test", "user", "room", connector, raw_event={"ts": 0})
         with OpsDroid():
->>>>>>> 17247f9a
             await prev_message.respond(Reaction("😀"))
         self.assertTrue(connector.slack.api_call)
         self.assertEqual(
@@ -214,7 +209,6 @@
         connector.slack.api_call = amock.CoroutineMock(
             side_effect=slack.errors.SlackApiError("invalid_name", "invalid_name")
         )
-<<<<<<< HEAD
         prev_message = Message(
             text="test",
             user="user",
@@ -222,11 +216,7 @@
             connector=connector,
             raw_event={"ts": 0},
         )
-        with OpsDroid() as opsdroid:
-=======
-        prev_message = Message("test", "user", "room", connector, raw_event={"ts": 0})
         with OpsDroid():
->>>>>>> 17247f9a
             await prev_message.respond(Reaction("😀"))
         self.assertLogs("_LOGGER", "warning")
 
