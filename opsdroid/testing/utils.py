"""Utilities for testing opsdroid."""

import asyncio
import json
import time
from typing import Any, Awaitable, Dict, List
from contextlib import asynccontextmanager

import aiohttp
from aiohttp import web
from opsdroid.core import OpsDroid


@asynccontextmanager
async def running_opsdroid(opsdroid, start_timeout=1):
    """Context manager to control when opsdroid is running.

    This async context manager will start opsdroid running for its duration.
    It can be used like this::

        @pytest.mark.asyncio
        async def test_with_running_opsdroid(opsdroid):
            async with running_opsdroid(opsdroid):
                assert opsdroid.is_running()

    """
    start = time.time()
    asyncio.create_task(opsdroid.start())
    while not opsdroid.is_running() and start + start_timeout > time.time():
        await asyncio.sleep(0.1)
    yield
    await opsdroid.stop()


async def run_unit_test(
    opsdroid: OpsDroid, test: Awaitable, *args: List, start_timeout=1, **kwargs: Dict
) -> Any:
    """Run a unit test function against opsdroid.

    This method should be used when testing on a loaded but stopped instance of opsdroid.
    The instance will be started concurrently with the test runner. The test runner
    will block until opsdroid is ready and then the test will be called. Once the test has returned
    opsdroid will be stopped and unloaded.

    Args:
        opsdroid: A loaded but stopped instance of opsdroid.
        test: A test to execute concurrently with opsdroid once it has been started.
        start_timeout: Wait up to this timeout for opsdroid to say that it is running.

    Returns:
        Passes on the return of the test coroutine.

    Examples:
        An example of running a coroutine test against opsdroid::

            import pytest
            from opsdroid.testing import (
                opsdroid,
                run_unit_test,
                MINIMAL_CONFIG
                )

            @pytest.mark.asyncio
            async def test_example(opsdroid):
                # Using the opsdrid fixture we load it with the
                # minimal example config
                await opsdroid.load(config=MINIMAL_CONFIG)

                # Check that opsdroid is not currently running
                assert not opsdroid.is_running()

                # Define an awaitable closure which asserts that
                # opsdroid is now running
                async def test():
                    assert opsdroid.is_running()
                    return True  # So that we can assert our run test

                # Run our closure against opsdroid. This will start opsdroid,
                # await our closure and then stop opsdroid again.
                assert await run_unit_test(opsdroid, test)

    """

    async def runner():
        start = time.time()
        while not opsdroid.is_running() and start + start_timeout > time.time():
            await asyncio.sleep(0.1)
        result = await test(*args, **kwargs)
        await opsdroid.stop()
        return result

    _, output = await asyncio.gather(opsdroid.start(), runner())
    return output


async def call_endpoint(
    opsdroid: OpsDroid,
    endpoint: str,
    method: str = "GET",
    data_path: str = None,
    data: Dict = None,
<<<<<<< HEAD
    headers: Dict = None,
=======
    **kwargs: Any,
>>>>>>> ddcb103b
) -> web.Response:
    """Call an opsdroid API endpoint with the provided data.

    This method should be used when testing on a running instance of opsdroid.
    The endpoint will be appended to the base url of the running opsdroid, so you do not
    need to know the address of the running opsdroid. An HTTP request will be made with
    the provided method and data or data_path for methods that support it.

    For methods like ``"POST"`` either ``data`` or ``data_path`` should be set.

    Args:
        opsdroid: A running instance of opsdroid.
        endpoint: The API route to call.
        method: The HTTP method to use when calling.
        data_path: A local file path to load a JSON payload from to be sent in supported methods.
        data: A dictionary payload to be sent in supported methods.
        headers: A dictionary of headers to be sent in supported methods.

    Returns:
        The response from the HTTP request.

    Examples:
        Call the ``/stats`` endpoint of opsdroid without having to know what address opsdroid
        is serving at::

            import pytest
            from opsdroid.testing import (
                opsdroid,
                call_endpoint,
                run_unit_test,
                MINIMAL_CONFIG
                )

            @pytest.mark.asyncio
            async def test_example(opsdroid):
                # Using the opsdrid fixture we load it with the
                # minimal example config
                await opsdroid.load(config=MINIMAL_CONFIG)

                async def test():
                    # Call our endpoint by just passing
                    # opsdroid, the endpoint and the method
                    resp = await call_endpoint(opsdroid, "/stats", "GET")

                    # Make assertions that opsdroid responded successfully
                    assert resp.status == 200
                    return True

                assert await run_unit_test(opsdroid, test)

    """
    if data_path:
        with open(data_path) as json_file:
            data = json.load(json_file)

    # 0.0.0.0 is problematic (at least) on windows
    base_url = opsdroid.web_server.base_url.replace("//0.0.0.0:", "//127.0.0.1:")

    async with aiohttp.ClientSession() as session:
        if method.upper() == "GET":
            async with session.get(f"{base_url}{endpoint}", headers=headers) as resp:
                return resp
        elif method.upper() == "POST":
            if data_path is None and data is None:
                raise RuntimeError("Either data or data_path must be set")
            async with session.post(
<<<<<<< HEAD
                f"{base_url}{endpoint}", data=data, headers=headers
=======
                f"{base_url}{endpoint}", data=data, **kwargs
>>>>>>> ddcb103b
            ) as resp:
                return resp
        else:
            raise TypeError(f"Unsupported method {method}")<|MERGE_RESOLUTION|>--- conflicted
+++ resolved
@@ -99,11 +99,8 @@
     method: str = "GET",
     data_path: str = None,
     data: Dict = None,
-<<<<<<< HEAD
     headers: Dict = None,
-=======
     **kwargs: Any,
->>>>>>> ddcb103b
 ) -> web.Response:
     """Call an opsdroid API endpoint with the provided data.
 
@@ -170,11 +167,7 @@
             if data_path is None and data is None:
                 raise RuntimeError("Either data or data_path must be set")
             async with session.post(
-<<<<<<< HEAD
-                f"{base_url}{endpoint}", data=data, headers=headers
-=======
-                f"{base_url}{endpoint}", data=data, **kwargs
->>>>>>> ddcb103b
+                f"{base_url}{endpoint}", data=data, headers=headers, **kwargs
             ) as resp:
                 return resp
         else:
