--- conflicted
+++ resolved
@@ -128,9 +128,6 @@
 
         async def wrapper(req, opsdroid=opsdroid, config=skill.config):
             """Wrap up the aiohttp handler."""
-<<<<<<< HEAD
-            _LOGGER.info(_("Running skill %s via webhook."), webhook)
-=======
             webhook_token = self.config.get("webhook-token", None)
             authorization_header = []
             if req is not None:
@@ -147,8 +144,7 @@
                     )
                     return Web.build_response(403, {"called_skill": webhook})
 
-            _LOGGER.info(_("Running skill %s via webhook"), webhook)
->>>>>>> 9e608b17
+            _LOGGER.info(_("Running skill %s via webhook."), webhook)
             opsdroid.stats["webhooks_called"] = opsdroid.stats["webhooks_called"] + 1
             resp = await opsdroid.run_skill(skill, config, req)
             if isinstance(resp, web.Response):
