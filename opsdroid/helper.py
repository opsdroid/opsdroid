--- conflicted
+++ resolved
@@ -112,7 +112,6 @@
     return config
 
 
-<<<<<<< HEAD
 # This is meant to provide backwards compatibility for versions
 # prior to  0.12.0 in the future this will probably be deleted
 
@@ -155,8 +154,7 @@
             os.remove(original_file)
 
 
-=======
->>>>>>> 70ebfaf5
+
 def file_is_ipython_notebook(path):
     """Check whether a file is an iPython Notebook.
 
