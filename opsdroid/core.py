"""Core components of OpsDroid."""

import copy
import logging
import signal
import sys
import weakref
import asyncio

from opsdroid.memory import Memory
from opsdroid.connector import Connector
from opsdroid.database import Database
from opsdroid.loader import Loader
from opsdroid.parsers.always import parse_always
from opsdroid.parsers.regex import parse_regex
from opsdroid.parsers.dialogflow import parse_dialogflow
from opsdroid.parsers.luisai import parse_luisai
from opsdroid.parsers.witai import parse_witai
from opsdroid.parsers.crontab import parse_crontab
from opsdroid.const import DEFAULT_CONFIG_PATH


_LOGGER = logging.getLogger(__name__)


class OpsDroid():
    """Root object for opsdroid."""

    # pylint: disable=too-many-instance-attributes
    # All are reasonable in this case.

    instances = []

    def __init__(self):
        """Start opsdroid."""
        self.bot_name = 'opsdroid'
        self.sys_status = 0
        self.connectors = []
        self.connector_tasks = []
        self.eventloop = asyncio.get_event_loop()
        for sig in (signal.SIGINT, signal.SIGTERM):
            self.eventloop.add_signal_handler(sig, self.call_stop)
        self.skills = []
        self.memory = Memory()
        self.loader = Loader(self)
        self.config = {}
        self.stats = {
            "messages_parsed": 0,
            "webhooks_called": 0,
            "total_response_time": 0,
            "total_responses": 0,
        }
        self.web_server = None
        self.should_restart = False
        self.stored_path = []

    def __enter__(self):
        """Add self to existing instances."""
        self.stored_path = copy.copy(sys.path)
        if not self.__class__.instances:
            self.__class__.instances.append(weakref.proxy(self))
        else:
            self.critical("opsdroid has already been started", 1)
        return self

    def __exit__(self, exc_type, exc_value, traceback):
        """Remove self from existing instances."""
        sys.path = self.stored_path
        self.__class__.instances = []
        asyncio.set_event_loop(asyncio.new_event_loop())

    @property
    def default_connector(self):
        """Return the default connector."""
        default_connector = None
        for connector in self.connectors:
            if "default" in connector.config and connector.config["default"]:
                default_connector = connector
                break
        if default_connector is None:
            default_connector = self.connectors[0]
        return default_connector

    def exit(self):
        """Exit application."""
        _LOGGER.info("Exiting application with return code " +
                     str(self.sys_status))
        sys.exit(self.sys_status)

    def critical(self, error, code):
        """Exit due to unrecoverable error."""
        self.sys_status = code
        _LOGGER.critical(error)
        print("Error:", error)
        self.exit()

    def restart(self):
        """Restart opsdroid."""
        self.should_restart = True
        self.stop()

    def call_stop(self):
        """Signal handler to call disconnect and stop."""
        future = asyncio.ensure_future(self.disconnect())
        future.add_done_callback(self.stop)
        return future

    async def disconnect(self):
        """Disconnect all the connectors."""
        for connector in self.connectors:
            await connector.disconnect(self)

    def stop(self, future=None):
        """Stop the event loop."""
        pending = asyncio.Task.all_tasks()
        for task in pending:
            task.cancel()
        self.eventloop.stop()
        print('')  # Prints a character return for return to shell
        _LOGGER.info("Keyboard interrupt, exiting.")

    def load(self):
        """Load configuration."""
        self.config = self.loader.load_config_file([
            "configuration.yaml",
            DEFAULT_CONFIG_PATH,
            "/etc/opsdroid/configuration.yaml"
            ])

    def start_loop(self):
        """Start the event loop."""
        connectors, databases, skills = \
            self.loader.load_modules_from_config(self.config)
        _LOGGER.debug("Loaded %i skills", len(skills))
        if databases is not None:
            self.start_databases(databases)
        self.setup_skills(skills)
        self.start_connector_tasks(connectors)
        self.eventloop.create_task(parse_crontab(self))
        self.web_server.start()
        try:
            pending = asyncio.Task.all_tasks()
            self.eventloop.run_until_complete(asyncio.gather(*pending))
        except RuntimeError as error:
            if str(error) != 'Event loop is closed':
                raise error
        finally:
            self.eventloop.close()

    def setup_skills(self, skills):
        """Call the setup function on the passed in skills."""
        for skill in skills:
            try:
                skill["module"].setup(self)
            except AttributeError:
                pass

    def start_connector_tasks(self, connectors):
        """Start the connectors."""
        for connector_module in connectors:
            for _, cls in connector_module["module"].__dict__.items():
                if isinstance(cls, type) and \
                   issubclass(cls, Connector) and\
                   cls is not Connector:
                    connector = cls(connector_module["config"])
                    self.connectors.append(connector)

        if connectors:
            for connector in self.connectors:
                self.eventloop.run_until_complete(connector.connect(self))
            for connector in self.connectors:
                task = self.eventloop.create_task(connector.listen(self))
                self.connector_tasks.append(task)
        else:
            self.critical("All connectors failed to load", 1)

    def start_databases(self, databases):
        """Start the databases."""
        if not databases:
            _LOGGER.debug(databases)
            _LOGGER.warning("All databases failed to load")
        for database_module in databases:
            for name, cls in database_module["module"].__dict__.items():
                if isinstance(cls, type) and \
                   issubclass(cls, Database) and \
                   cls is not Database:
                    _LOGGER.debug("Adding database: %s", name)
                    database = cls(database_module["config"])
                    self.memory.databases.append(database)
                    self.eventloop.run_until_complete(database.connect(self))

    async def run_skill(self, skill, config, message):
        """Execute a skill."""
        # pylint: disable=broad-except
        # We want to catch all exceptions coming from a skill module and not
        # halt the application. If a skill throws an exception it just doesn't
        # give a response to the user, so an error response should be given.
        try:
            await skill(self, config, message)
        except Exception:
            if message:
                await message.respond(
                    "Whoops there has been an error")
                await message.respond(
                    "Check the log for details")
            _LOGGER.exception("Exception when running skill '%s' ",
                              config["name"])

    async def get_ranked_skills(self, message):
        """Take a message and return a ranked list of matching skills."""
        skills = []
        skills = skills + await parse_regex(self, message)

        if "parsers" in self.config:
            _LOGGER.debug("Processing parsers...")
            parsers = self.config["parsers"]

            dialogflow = [p for p in parsers if p["name"] == "dialogflow"]
            if len(dialogflow) == 1 and \
                    ("enabled" not in dialogflow[0] or
                     dialogflow[0]["enabled"] is not False):
                _LOGGER.debug("Checking dialogflow...")
                skills = skills + \
                    await parse_dialogflow(self, message, dialogflow[0])

            luisai = [p for p in parsers if p["name"] == "luisai"]
            if len(luisai) == 1 and \
                    ("enabled" not in luisai[0] or
                     luisai[0]["enabled"] is not False):
                _LOGGER.debug("Checking luisai...")
                skills = skills + \
                    await parse_luisai(self, message, luisai[0])

            witai = [p for p in parsers if p["name"] == "witai"]
            if len(witai) == 1 and \
                    ("enabled" not in witai[0] or
                     witai[0]["enabled"] is not False):
                _LOGGER.debug("Checking wit.ai...")
                skills = skills + \
                    await parse_witai(self, message, witai[0])

        return sorted(skills, key=lambda k: k["score"], reverse=True)

    async def parse(self, message):
        """Parse a string against all skills."""
        self.stats["messages_parsed"] = self.stats["messages_parsed"] + 1
        tasks = []
        if message.text.strip() != "":
            _LOGGER.debug("Parsing input: %s", message.text)

            tasks.append(
                self.eventloop.create_task(parse_always(self, message)))

<<<<<<< HEAD
            ranked_skills = await self.get_ranked_skills(message)
            _LOGGER.debug(ranked_skills)
            if ranked_skills:
                tasks.append(
                    self.eventloop.create_task(
                        self.run_skill(ranked_skills[0]["skill"],
                                       ranked_skills[0]["config"],
                                       message)))
=======
            if "parsers" in self.config:
                _LOGGER.debug("Processing parsers...")
                parsers = self.config["parsers"]

                dialogflow = [p for p in parsers if p["name"] == "dialogflow"
                              or p["name"] == "apiai"]

                # Show deprecation message but  parse message
                # Once it stops working remove this bit
                apiai = [p for p in parsers if p["name"] == "apiai"]
                if apiai:
                    _LOGGER.warning("Api.ai is now called Dialogflow. This "
                                    "parser will stop working in the future "
                                    "please swap: 'name: apiai' for "
                                    "'name: dialogflow' in configuration.yaml")

                _LOGGER.debug("Checking dialogflow...")
                if len(dialogflow) == 1 and \
                        ("enabled" not in dialogflow[0] or
                         dialogflow[0]["enabled"] is not False):
                    _LOGGER.debug("Parsing with Dialogflow.")
                    tasks.append(
                        self.eventloop.create_task(
                            parse_dialogflow(self, message, dialogflow[0])))

                luisai = [p for p in parsers if p["name"] == "luisai"]
                _LOGGER.debug("Checking luisai...")
                if len(luisai) == 1 and \
                        ("enabled" not in luisai[0] or
                         luisai[0]["enabled"] is not False):
                    _LOGGER.debug("Parsing with luisai.")
                    tasks.append(
                        self.eventloop.create_task(
                            parse_luisai(self, message, luisai[0])))

                witai = [p for p in parsers if p["name"] == "witai"]
                _LOGGER.debug("Checking wit.ai...")
                if len(witai) == 1 and \
                        ("enabled" not in witai[0] or
                         witai[0]["enabled"] is not False):
                    _LOGGER.debug("Parsing with witai.")
                    tasks.append(
                        self.eventloop.create_task(
                            parse_witai(self, message, witai[0])))
>>>>>>> f8f1a0d9

        return tasks<|MERGE_RESOLUTION|>--- conflicted
+++ resolved
@@ -215,7 +215,19 @@
             _LOGGER.debug("Processing parsers...")
             parsers = self.config["parsers"]
 
-            dialogflow = [p for p in parsers if p["name"] == "dialogflow"]
+
+            dialogflow = [p for p in parsers if p["name"] == "dialogflow"
+                            or p["name"] == "apiai"]
+
+            # Show deprecation message but  parse message
+            # Once it stops working remove this bit
+            apiai = [p for p in parsers if p["name"] == "apiai"]
+            if apiai:
+                _LOGGER.warning("Api.ai is now called Dialogflow. This "
+                                "parser will stop working in the future "
+                                "please swap: 'name: apiai' for "
+                                "'name: dialogflow' in configuration.yaml")
+
             if len(dialogflow) == 1 and \
                     ("enabled" not in dialogflow[0] or
                      dialogflow[0]["enabled"] is not False):
@@ -251,7 +263,6 @@
             tasks.append(
                 self.eventloop.create_task(parse_always(self, message)))
 
-<<<<<<< HEAD
             ranked_skills = await self.get_ranked_skills(message)
             _LOGGER.debug(ranked_skills)
             if ranked_skills:
@@ -260,51 +271,5 @@
                         self.run_skill(ranked_skills[0]["skill"],
                                        ranked_skills[0]["config"],
                                        message)))
-=======
-            if "parsers" in self.config:
-                _LOGGER.debug("Processing parsers...")
-                parsers = self.config["parsers"]
-
-                dialogflow = [p for p in parsers if p["name"] == "dialogflow"
-                              or p["name"] == "apiai"]
-
-                # Show deprecation message but  parse message
-                # Once it stops working remove this bit
-                apiai = [p for p in parsers if p["name"] == "apiai"]
-                if apiai:
-                    _LOGGER.warning("Api.ai is now called Dialogflow. This "
-                                    "parser will stop working in the future "
-                                    "please swap: 'name: apiai' for "
-                                    "'name: dialogflow' in configuration.yaml")
-
-                _LOGGER.debug("Checking dialogflow...")
-                if len(dialogflow) == 1 and \
-                        ("enabled" not in dialogflow[0] or
-                         dialogflow[0]["enabled"] is not False):
-                    _LOGGER.debug("Parsing with Dialogflow.")
-                    tasks.append(
-                        self.eventloop.create_task(
-                            parse_dialogflow(self, message, dialogflow[0])))
-
-                luisai = [p for p in parsers if p["name"] == "luisai"]
-                _LOGGER.debug("Checking luisai...")
-                if len(luisai) == 1 and \
-                        ("enabled" not in luisai[0] or
-                         luisai[0]["enabled"] is not False):
-                    _LOGGER.debug("Parsing with luisai.")
-                    tasks.append(
-                        self.eventloop.create_task(
-                            parse_luisai(self, message, luisai[0])))
-
-                witai = [p for p in parsers if p["name"] == "witai"]
-                _LOGGER.debug("Checking wit.ai...")
-                if len(witai) == 1 and \
-                        ("enabled" not in witai[0] or
-                         witai[0]["enabled"] is not False):
-                    _LOGGER.debug("Parsing with witai.")
-                    tasks.append(
-                        self.eventloop.create_task(
-                            parse_witai(self, message, witai[0])))
->>>>>>> f8f1a0d9
 
         return tasks