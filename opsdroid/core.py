--- conflicted
+++ resolved
@@ -179,11 +179,7 @@
             _LOGGER.error(_("Oops! Opsdroid is already running."))
 
     async def start(self):
-<<<<<<< HEAD
-        """Run all created tasks concurrently."""
-=======
         """Create tasks and then run all created tasks concurrently."""
->>>>>>> 7f036c31
         if len(self.skills) == 0:
             self.critical(_("No skills in configuration, at least 1 required"), 1)
 
@@ -195,8 +191,6 @@
 
         self.create_task(self.parse(events.OpsdroidStarted()))
 
-<<<<<<< HEAD
-=======
         await self._run_tasks()
 
     async def _run_tasks(self):
@@ -206,7 +200,6 @@
         This is separate from start() so that tests can run the loop without
         creating any of the tasks.
         """
->>>>>>> 7f036c31
         self._running = True
         with contextlib.suppress(asyncio.CancelledError):
             await asyncio.gather(*self.tasks)
