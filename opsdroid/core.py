--- conflicted
+++ resolved
@@ -144,25 +144,21 @@
             self.eventloop.close()
 
     def setup_skills(self, skills):
-<<<<<<< HEAD
-        """Call the setup function on the passed in skills."""
+
+        """Call the setup function on the loaded skills.
+
+        Iterates through all the skills which have been loaded and runs
+        any setup functions which have been defined in the skill.
+
+        Args:
+            skills (list): A list of all the loaded skills.
+
+        """
         for skill in skills:
             for _, func in skill["module"].__dict__.items():
                 if hasattr(func, "skill"):
                     func.config = skill['config']
                     self.skills.append(func)
-
-=======
-        """Call the setup function on the loaded skills.
-
-        Iterates through all the skills which have been loaded and runs
-        any setup functions which have been defined in the skill.
-
-        Args:
-            skills (list): A list of all the loaded skills.
-
-        """
->>>>>>> c5787369
         with contextlib.suppress(AttributeError):
             for skill in skills:
                 skill["module"].setup(self, self.config)
