"""Core components of OpsDroid."""

import copy
import logging
import signal
import sys
import weakref
import asyncio

from opsdroid.memory import Memory
from opsdroid.connector import Connector
from opsdroid.database import Database
from opsdroid.loader import Loader
from opsdroid.parsers.always import parse_always
from opsdroid.parsers.regex import parse_regex
from opsdroid.parsers.apiai import parse_apiai
<<<<<<< HEAD
from opsdroid.parsers.lex import parse_lex
=======
from opsdroid.parsers.luisai import parse_luisai
from opsdroid.parsers.witai import parse_witai
>>>>>>> ed10063f
from opsdroid.parsers.crontab import parse_crontab
from opsdroid.const import DEFAULT_CONFIG_PATH


_LOGGER = logging.getLogger(__name__)


class OpsDroid():
    """Root object for opsdroid."""

    # pylint: disable=too-many-instance-attributes
    # All are reasonable in this case.

    instances = []

    def __init__(self):
        """Start opsdroid."""
        self.bot_name = 'opsdroid'
        self.sys_status = 0
        self.connectors = []
        self.connector_tasks = []
        self.eventloop = asyncio.get_event_loop()
        for sig in (signal.SIGINT, signal.SIGTERM):
            self.eventloop.add_signal_handler(sig, self.stop)
        self.skills = []
        self.memory = Memory()
        self.loader = Loader(self)
        self.config = {}
        self.stats = {
            "messages_parsed": 0,
            "webhooks_called": 0,
            "total_response_time": 0,
            "total_responses": 0,
        }
        self.web_server = None
        self.should_restart = False
        self.stored_path = []
        _LOGGER.info("Created main opsdroid object")

    def __enter__(self):
        """Add self to existing instances."""
        self.stored_path = copy.copy(sys.path)
        if not self.__class__.instances:
            self.__class__.instances.append(weakref.proxy(self))
        else:
            self.critical("opsdroid has already been started", 1)
        return self

    def __exit__(self, exc_type, exc_value, traceback):
        """Remove self from existing instances."""
        sys.path = self.stored_path
        self.__class__.instances = []
        asyncio.set_event_loop(asyncio.new_event_loop())

    @property
    def default_connector(self):
        """Return the default connector."""
        default_connector = None
        for connector in self.connectors:
            if "default" in connector.config and connector.config["default"]:
                default_connector = connector
                break
        if default_connector is None:
            default_connector = self.connectors[0]
        return default_connector

    def exit(self):
        """Exit application."""
        _LOGGER.info("Exiting application with return code " +
                     str(self.sys_status))
        sys.exit(self.sys_status)

    def critical(self, error, code):
        """Exit due to unrecoverable error."""
        self.sys_status = code
        _LOGGER.critical(error)
        print("Error: " + error)
        self.exit()

    def restart(self):
        """Restart opsdroid."""
        self.should_restart = True
        self.stop()

    def stop(self):
        """Stop the event loop."""
        pending = asyncio.Task.all_tasks()
        for task in pending:
            task.cancel()
        self.eventloop.stop()
        print('')  # Prints a character return for return to shell
        _LOGGER.info("Keyboard interrupt, exiting.")

    def load(self):
        """Load configuration."""
        self.config = self.loader.load_config_file([
            "configuration.yaml",
            DEFAULT_CONFIG_PATH,
            "/etc/opsdroid/configuration.yaml"
            ])

    def start_loop(self):
        """Start the event loop."""
        connectors, databases, skills = \
            self.loader.load_modules_from_config(self.config)
        _LOGGER.debug("Loaded %i skills", len(skills))
        if databases is not None:
            self.start_databases(databases)
        self.setup_skills(skills)
        self.start_connector_tasks(connectors)
        self.eventloop.create_task(parse_crontab(self))
        self.web_server.start()
        try:
            pending = asyncio.Task.all_tasks()
            self.eventloop.run_until_complete(asyncio.gather(*pending))
        except RuntimeError as error:
            if str(error) != 'Event loop is closed':
                raise error
        finally:
            self.eventloop.close()

    def setup_skills(self, skills):
        """Call the setup function on the passed in skills."""
        for skill in skills:
            try:
                skill["module"].setup(self)
            except AttributeError:
                pass

    def start_connector_tasks(self, connectors):
        """Start the connectors."""
        for connector_module in connectors:
            for _, cls in connector_module["module"].__dict__.items():
                if isinstance(cls, type) and \
                   issubclass(cls, Connector) and\
                   cls is not Connector:
                    connector = cls(connector_module["config"])
                    self.connectors.append(connector)

        if connectors:
            for connector in self.connectors:
                self.eventloop.run_until_complete(connector.connect(self))
            for connector in self.connectors:
                task = self.eventloop.create_task(connector.listen(self))
                self.connector_tasks.append(task)
        else:
            self.critical("All connectors failed to load", 1)

    def start_databases(self, databases):
        """Start the databases."""
        if not databases:
            _LOGGER.debug(databases)
            _LOGGER.warning("All databases failed to load")
        for database_module in databases:
            for name, cls in database_module["module"].__dict__.items():
                if isinstance(cls, type) and \
                   issubclass(cls, Database) and \
                   cls is not Database:
                    _LOGGER.debug("Adding database: " + name)
                    database = cls(database_module["config"])
                    self.memory.databases.append(database)
                    self.eventloop.run_until_complete(database.connect(self))

    async def parse(self, message):
        """Parse a string against all skills."""
        self.stats["messages_parsed"] = self.stats["messages_parsed"] + 1
        tasks = []
        if message.text.strip() != "":
            _LOGGER.debug("Parsing input: " + message.text)

            tasks.append(
                self.eventloop.create_task(parse_regex(self, message)))
            tasks.append(
                self.eventloop.create_task(parse_always(self, message)))

            if "parsers" in self.config:
                _LOGGER.debug("Processing parsers")
                parsers = self.config["parsers"]

                apiai = [p for p in parsers if p["name"] == "apiai"]
                _LOGGER.debug("Checking apiai")
                if len(apiai) == 1 and \
                        ("enabled" not in apiai[0] or
                         apiai[0]["enabled"] is not False):
                    _LOGGER.debug("Parsing with apiai")
                    tasks.append(
                        self.eventloop.create_task(
                            parse_apiai(self, message, apiai[0])))

<<<<<<< HEAD
                lex = [p for p in parsers if p["name"] == "lex"]
                _LOGGER.debug("Checking lex")
                if len(lex) == 1 and \
                        ("enabled" not in lex[0] or
                         lex[0]["enabled"] is not False):
                    _LOGGER.debug("Parsing with lex")
                    tasks.append(
                        self.eventloop.create_task(
                            parse_lex(self, message, lex[0])))
=======
                luisai = [p for p in parsers if p["name"] == "luisai"]
                _LOGGER.debug("Checking luisai")
                if len(luisai) == 1 and \
                        ("enabled" not in luisai[0] or
                         luisai[0]["enabled"] is not False):
                    _LOGGER.debug("Parsing with luisai")
                    tasks.append(
                        self.eventloop.create_task(
                            parse_luisai(self, message, luisai[0])))

                witai = [p for p in parsers if p["name"] == "witai"]
                _LOGGER.debug("Checking wit.ai")
                if len(witai) == 1 and \
                        ("enabled" not in witai[0] or
                         witai[0]["enabled"] is not False):
                    _LOGGER.debug("Parsing with witai")
                    tasks.append(
                        self.eventloop.create_task(
                            parse_witai(self, message, witai[0])))

>>>>>>> ed10063f
        return tasks<|MERGE_RESOLUTION|>--- conflicted
+++ resolved
@@ -14,12 +14,9 @@
 from opsdroid.parsers.always import parse_always
 from opsdroid.parsers.regex import parse_regex
 from opsdroid.parsers.apiai import parse_apiai
-<<<<<<< HEAD
 from opsdroid.parsers.lex import parse_lex
-=======
 from opsdroid.parsers.luisai import parse_luisai
 from opsdroid.parsers.witai import parse_witai
->>>>>>> ed10063f
 from opsdroid.parsers.crontab import parse_crontab
 from opsdroid.const import DEFAULT_CONFIG_PATH
 
@@ -209,7 +206,6 @@
                         self.eventloop.create_task(
                             parse_apiai(self, message, apiai[0])))
 
-<<<<<<< HEAD
                 lex = [p for p in parsers if p["name"] == "lex"]
                 _LOGGER.debug("Checking lex")
                 if len(lex) == 1 and \
@@ -219,7 +215,7 @@
                     tasks.append(
                         self.eventloop.create_task(
                             parse_lex(self, message, lex[0])))
-=======
+
                 luisai = [p for p in parsers if p["name"] == "luisai"]
                 _LOGGER.debug("Checking luisai")
                 if len(luisai) == 1 and \
@@ -240,5 +236,4 @@
                         self.eventloop.create_task(
                             parse_witai(self, message, witai[0])))
 
->>>>>>> ed10063f
         return tasks