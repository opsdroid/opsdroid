"""Class for loading in modules to OpsDroid."""

# pylint: disable=too-many-branches

import contextlib
import importlib
import importlib.util
import json
import logging
import os
import shutil
import subprocess
import sys
import tempfile
import urllib.request
from collections.abc import Mapping
from pkg_resources import iter_entry_points

from opsdroid.helper import (
    file_is_ipython_notebook,
    convert_ipynb_to_script,
    extract_gist_id,
)

from opsdroid.configuration import validate_configuration
from opsdroid.const import (
    DEFAULT_GIT_URL,
    MODULES_DIRECTORY,
    DEFAULT_MODULES_PATH,
    DEFAULT_MODULE_BRANCH,
    DEFAULT_MODULE_DEPS_PATH,
)


_LOGGER = logging.getLogger(__name__)


class Loader:
    """Class to load in config and modules."""

    def __init__(self, opsdroid):
        """Create object with opsdroid instance."""
        self.opsdroid = opsdroid
        self.modules_directory = None
        self.current_import_config = None
        _LOGGER.debug(_("Loaded loader."))

    @staticmethod
    def import_module_from_spec(module_spec):
        """Import from a given module spec and return imported module.

        Args:
            module_spec: ModuleSpec object containing name, loader, origin,
                submodule_search_locations, cached, and parent

        Returns:
            Module: Module imported from spec

        """
        module = importlib.util.module_from_spec(module_spec)
        module_spec.loader.exec_module(module)
        return module

    @staticmethod
    def import_module(config):
        """Import module namespace as variable and return it.

        Args:
            config: dict of config information related to the module

        Returns:
            Module: Module imported from config

        """
        # Try to import the module from various locations, return the first
        # successful import, or None if they all failed
        #
        # 1. check for entry point for installed module
        # 2. try to import the module directly off PYTHONPATH
        # 3. try to import a module with the given name in the module_path
        # 4. try to import the module_path itself

        if config.get("entrypoint"):
            _LOGGER.debug(
                _("Loading entry point-defined module for %s."), config["name"]
            )
            return config["entrypoint"].load()

        module_spec = None
        namespaces = [
            config["module"],
            config["module_path"] + "." + config["name"],
            config["module_path"],
        ]
        for namespace in namespaces:
            try:
                module_spec = importlib.util.find_spec(namespace)
                if module_spec:
                    break
            except (ImportError, AttributeError):
                continue

        if module_spec:
            module = Loader.import_module_from_spec(module_spec)
            _LOGGER.debug(_("Loaded %s: %s."), config["type"], config["module_path"])
            return module

        _LOGGER.error(
            _("Failed to load %s: %s."), config["type"], config["module_path"]
        )
        return None

    @classmethod
    def check_cache(cls, config):
        """Remove module if 'no-cache' set in config.

        Args:
            config: dict of config information related to the module

        """
        if "no-cache" in config and config["no-cache"]:
            _LOGGER.debug(_("'no-cache' set, removing %s."), config["install_path"])
            cls.remove_cache(config)

        if "no-cache" not in config and cls._is_local_module(config):
            _LOGGER.debug(
                _(
                    "Removing cache for local module %s, set 'no-cache: false' to disable this."
                ),
                config["install_path"],
            )
            cls.remove_cache(config)

    @staticmethod
    def remove_cache(config):
        """Remove module cache.

        Args:
            config: dict of config information related to the module

        """
        if os.path.isdir(config["install_path"]):
            shutil.rmtree(config["install_path"])
        if os.path.isfile(config["install_path"] + ".py"):
            os.remove(config["install_path"] + ".py")

    @staticmethod
    def is_builtin_module(config):
        """Check if a module is a builtin.

        Args:
            config: dict of config information related to the module

        Returns:
            bool: False if the module is not builtin

        """
        try:
            return importlib.util.find_spec(
                "opsdroid.{module_type}.{module_name}".format(
                    module_type=config["type"], module_name=config["name"].lower()
                )
            )
        except ImportError:
            return False

    @staticmethod
    def build_module_import_path(config):
        """Generate the module import path from name and type.

        Args:
            config: dict of config information related to the module

        Returns:
            string: module import path

        """
        if config["is_builtin"]:
            return "opsdroid" + "." + config["type"] + "." + config["name"].lower()
        return MODULES_DIRECTORY + "." + config["type"] + "." + config["name"]

    def build_module_install_path(self, config):
        """Generate the module install path from name and type.

        Args:
            self: instance method
            config: dict of config information related to the module

        Returns:
            string: module install directory

        """
        return os.path.join(self.modules_directory, config["type"], config["name"])

    @staticmethod
    def git_clone(git_url, install_path, branch, key_path=None):
        """Clone a git repo to a location and wait for finish.

        Args:
            git_url: The url to the git repository
            install_path: Location where the git repository will be cloned
            branch: The branch to be cloned
            key_path: SSH Key for git repository

        """
        git_env = os.environ.copy()
        if key_path:
            git_env[
                "GIT_SSH_COMMAND"
            ] = f"ssh -i {key_path} -o UserKnownHostsFile=/dev/null -o StrictHostKeyChecking=no"

        process = subprocess.Popen(
            ["git", "clone", "-b", branch, git_url, install_path],
            shell=False,
            stdout=subprocess.PIPE,
            stderr=subprocess.PIPE,
            env=git_env,
        )
        Loader._communicate_process(process)

    @staticmethod
    def git_pull(repository_path):
        """Pull the current branch of git repo forcing fast forward.

        Args:
            repository_path: Path to the module's local repository

        """
        process = subprocess.Popen(
            ["git", "-C", repository_path, "pull", "--ff-only"],
            shell=False,
            stdout=subprocess.PIPE,
            stderr=subprocess.PIPE,
        )
        Loader._communicate_process(process)

    @staticmethod
    def pip_install_deps(requirements_path):
        """Pip install a requirements.txt file and wait for finish.

        Args:
            requirements_path: string holding the path to the requirements.txt
                file located in the module's local repository

        Returns:
            bool: True if the requirements.txt installs successfully

        """
        process = None
        command = [
            "pip",
            "install",
            "--target={}".format(DEFAULT_MODULE_DEPS_PATH),
            "--ignore-installed",
            "-r",
            requirements_path,
        ]

        try:
            process = subprocess.Popen(
                command, shell=False, stdout=subprocess.PIPE, stderr=subprocess.PIPE
            )

        except FileNotFoundError:
            _LOGGER.debug(
                _("Couldn't find the command 'pip', trying again with command 'pip3'.")
            )

        try:
            command[0] = "pip3"
            process = subprocess.Popen(
                command, shell=False, stdout=subprocess.PIPE, stderr=subprocess.PIPE
            )
        except FileNotFoundError:
            _LOGGER.debug(
                _("Couldn't find the command 'pip3', install of %s will be skipped."),
                str(requirements_path),
            )

        if not process:
            raise OSError(_("Pip and pip3 not found, exiting..."))

        Loader._communicate_process(process)
        return True

    @staticmethod
    def _communicate_process(process):
        for output in process.communicate():
            for line in output.splitlines():
                _LOGGER.debug(str(line).strip())

    @staticmethod
    def _load_intents(config):
        intent_file = os.path.join(config["install_path"], "intents.yml")
        if os.path.isfile(intent_file):
            with open(intent_file, "r") as intent_file_handle:
                intents = intent_file_handle.read()
                return intents
        else:
            return None

<<<<<<< HEAD
    @staticmethod
    def create_default_config(config_path):
        """Create a default config file based on the included example.

        Args:
            config_path: String containing the path to configuration.yaml
                default install location

        Returns:
            str: path to configuration.yaml default install location

        """
        _LOGGER.info("Creating %s.", config_path)
        config_dir, _ = os.path.split(config_path)
        if not os.path.isdir(config_dir):
            os.makedirs(config_dir)
        shutil.copyfile(EXAMPLE_CONFIG_FILE, config_path)
        return config_path

    @classmethod
    def load_config_file(cls, config_paths):
        """Load a yaml config file from path.

        Args:
            config_paths: List of paths to configuration.yaml files

        Returns:
            dict: Dict containing config fields

        """

        try:
            cls.yaml_loader = yaml.CSafeLoader
        except AttributeError:
            cls.yaml_loader = yaml.SafeLoader

        config_path = ""
        for possible_path in config_paths:
            if not os.path.isfile(possible_path):
                _LOGGER.debug(_("Config file %s not found."), possible_path)
            else:
                config_path = possible_path
                break

        if not config_path:
            try:
                move_config_to_appdir(PRE_0_12_0_ROOT_PATH, DEFAULT_ROOT_PATH)
            except FileNotFoundError:
                _LOGGER.info(
                    _("No configuration files found. Creating %s."),
                    DEFAULT_CONFIG_PATH,
                )
            config_path = cls.create_default_config(DEFAULT_CONFIG_PATH)

        env_var_pattern = re.compile(r"^\$([A-Z_]*)$")
        cls.yaml_loader.add_implicit_resolver("!envvar", env_var_pattern, first="$")

        def envvar_constructor(loader, node):
            """Yaml parser for env vars."""
            value = loader.construct_scalar(node)
            [env_var] = env_var_pattern.match(value).groups()
            return os.environ[env_var]

        def include_constructor(loader, node):
            """Add a yaml file to be loaded inside another."""
            main_yaml_path = os.path.split(stream.name)[0]
            included_yaml = os.path.join(main_yaml_path, loader.construct_scalar(node))

            with open(included_yaml, "r") as included:
                return yaml.load(included, Loader=cls.yaml_loader)

        cls.yaml_loader.add_constructor("!envvar", envvar_constructor)
        cls.yaml_loader.add_constructor("!include", include_constructor)
        try:
            with open(config_path, "r") as stream:
                _LOGGER.info(_("Loaded config from %s."), config_path)

                configuration = yaml.load(stream, Loader=cls.yaml_loader)
                updated_configuration = update_pre_0_17_config_format(configuration)

                return updated_configuration

        except yaml.YAMLError as error:
            _LOGGER.critical(error)
            sys.exit(1)

        except FileNotFoundError as error:
            _LOGGER.critical(error)
            sys.exit(1)

=======
>>>>>>> 70ebfaf5
    def setup_modules_directory(self, config):
        """Create and configure the modules directory.

        Args:
            self: instance method
            config: dict of fields from configuration.yaml

        """
        module_path = config.get("module-path", DEFAULT_MODULES_PATH)
        sys.path.append(module_path)

        if not os.path.isdir(module_path):
            os.makedirs(module_path, exist_ok=True)

        self.modules_directory = os.path.join(module_path, MODULES_DIRECTORY)

        # Create modules directory if doesn't exist
        if not os.path.isdir(self.modules_directory):
            os.makedirs(self.modules_directory)

    def load_modules_from_config(self, config):
        """Load all module types based on config.

        Args:
            self: instance method
            config: dict of fields from configuration.yaml

        Returns:
            dict: containing connector, database, and skills
                fields from configuration.yaml

        """
        _LOGGER.debug(_("Loading modules from config..."))

        self.setup_modules_directory(config)

        connectors, databases, parsers, skills = None, None, None, None

        if "databases" in config.keys() and config["databases"]:
            databases = self._load_modules("database", config["databases"])
        else:
            _LOGGER.warning(
                _(
                    "No databases in configuration. This will cause skills which store things in "
                    "memory to lose data when opsdroid is restarted."
                )
            )
        if "parsers" in config.keys() and config["parsers"]:
            parsers = self._load_modules("parsers", config["parsers"])

        if "skills" in config.keys() and config["skills"]:
            skills = self._load_modules("skill", config["skills"])

        else:
            self.opsdroid.critical(
                _("No skills in configuration, at least 1 required"), 1
            )

        if "connectors" in config.keys() and config["connectors"]:
            connectors = self._load_modules("connector", config["connectors"])
        else:
            self.opsdroid.critical(
                _("No connectors in configuration, at least 1 required"), 1
            )

        return {
            "connectors": connectors,
            "databases": databases,
            "parsers": parsers,
            "skills": skills,
        }

    def setup_module_config(self, modules, module, modules_type, entry_points):
        """Set up configuration for module.

        When setting up the configuration for a module we assign a lot
        of key:value pairs into a config dictionary.

        Also we might want to load from a configuration file an item that
        is just a string rather than a mapping object so we do a check and
        update the config as appropriate.

        We also need to update the config file with the rest of the config params.
        Since modules can be Key: { key: value } or key: None, we suppress the
        TypeError exception which is given when we try to use .get() on a None type,
        .

        Args:
            modules (dict): Dictionary containing all modules
            module (dict): Module to be configured
            modules_type (str): Type of module being loaded
            entry_points (dict): name of possible entry points.

        Returns:
            dict: configuration containing all the set key:values

        """
        config = module
        config = {} if config is None else config

        if not isinstance(config, Mapping):
            config = {"name": module, "module": ""}
        else:
            config["name"] = module["name"]
            config["module"] = module.get("module", "")

        with contextlib.suppress(TypeError, AttributeError):
            config.update(modules.get(module))

        config["type"] = modules_type
        config["enabled"] = True
        config["entrypoint"] = entry_points.get(config["name"], None)
        config["is_builtin"] = self.is_builtin_module(config)
        config["module_path"] = self.build_module_import_path(config)
        config["install_path"] = self.build_module_install_path(config)

        if "branch" not in config:
            config["branch"] = DEFAULT_MODULE_BRANCH

        return config

    def _load_modules(self, modules_type, modules):
        """Install and load modules.

        Args:
            self: instance method
            modules_type (str): Type of module being loaded
            modules (dict): Dictionary containing all modules

        Returns:
            list: modules and their config information

        """
        _LOGGER.debug(_("Loading %s modules..."), modules_type)
        loaded_modules = list()

        if not os.path.isdir(DEFAULT_MODULE_DEPS_PATH):
            os.makedirs(DEFAULT_MODULE_DEPS_PATH)
        sys.path.append(DEFAULT_MODULE_DEPS_PATH)

        # entry point group naming scheme: opsdroid_ + module type plural,
        # eg. "opsdroid_databases"
        epname = "opsdroid_{}s".format(modules_type)
        entry_points = {ep.name: ep for ep in iter_entry_points(group=epname)}
        for epname in entry_points:
            _LOGGER.debug(
                _("Found installed package for %s '%s' support."), modules_type, epname
            )

        for module in modules:
            config = self.setup_module_config(
                modules, module, modules_type, entry_points
            )

            # If the module isn't builtin, or isn't already on the
            # python path, install it
            if not (config["is_builtin"] or config["module"] or config["entrypoint"]):
                # Remove module for reinstall if no-cache set
                self.check_cache(config)

                # Install or update module
                if not self._is_module_installed(config):
                    self._install_module(config)
                else:
                    self._update_module(config)

            # Import module
            self.current_import_config = config
            module = self.import_module(config)

            # Suppress exception if module doesn't contain CONFIG_SCHEMA
            with contextlib.suppress(AttributeError):
                validate_configuration(config, module.CONFIG_SCHEMA)

            # Load intents
            intents = self._load_intents(config)

            if module is not None:
                loaded_modules.append(
                    {"module": module, "config": config, "intents": intents}
                )
            else:
                _LOGGER.error(_("Module %s failed to import."), config["name"])
        return loaded_modules

    def _install_module(self, config):
        """Install a module.

        Args:
            self: instance method
            config: dict of module config fields

        """
        _LOGGER.debug(_("Installing %s..."), config["name"])

        if self._is_local_module(config):
            self._install_local_module(config)
        elif self._is_gist_module(config):
            self._install_gist_module(config)
        else:
            self._install_git_module(config)

        if self._is_module_installed(config):
            _LOGGER.debug(
                _("Installed %s to %s."), config["name"], config["install_path"]
            )
        else:
            _LOGGER.error(_("Install of %s failed."), config["name"])

        self._install_module_dependencies(config)

    def _update_module(self, config):
        """Update a module.

        Args:
            self: instance method
            config: dict of module config fields

        """
        _LOGGER.debug(_("Updating %s..."), config["name"])

        if self._is_local_module(config):
            _LOGGER.debug(_("Local modules are not updated, skipping."))
            return

        self.git_pull(config["install_path"])
        self._install_module_dependencies(config)

    @staticmethod
    def _is_module_installed(config):
        return os.path.isdir(config["install_path"]) or os.path.isfile(
            config["install_path"] + ".py"
        )

    @staticmethod
    def _is_local_module(config):
        return "path" in config

    @staticmethod
    def _is_gist_module(config):
        return "gist" in config

    def _install_module_dependencies(self, config):
        """Install the dependencies of the module.

        Args:
            self: instance method
            config: dict of the module config fields

        Returns:
            bool: True if installation succeeds

        """
        if config.get("no-dep", False):
            _LOGGER.debug(
                _(
                    "'no-dep' set in configuration, skipping the install of dependencies."
                )
            )
            return None

        if os.path.isfile(os.path.join(config["install_path"], "requirements.txt")):
            self.pip_install_deps(
                os.path.join(config["install_path"], "requirements.txt")
            )
            return True

        _LOGGER.debug(_("Couldn't find the file requirements.txt, skipping."))
        return None

    def _install_git_module(self, config):
        """Install a module from a git repository.

        Args:
            self: instance method
            config: dict of module config fields

        """
        if config is not None and "repo" in config:
            git_url = config["repo"]
        else:
            git_url = DEFAULT_GIT_URL + config["type"] + "-" + config["name"] + ".git"

        if any(prefix in git_url for prefix in ["http", "https", "ssh", "git@"]):
            # TODO Test if url or ssh path exists
            # TODO Handle github authentication
            _LOGGER.info(_("Cloning %s from remote repository."), config["name"])
            key_path = config.get("key_path", None)
            self.git_clone(git_url, config["install_path"], config["branch"], key_path)
        else:
            if os.path.isdir(git_url):
                _LOGGER.debug(_("Cloning %s from local repository."), config["name"])
                self.git_clone(git_url, config["install_path"], config["branch"])
            else:
                _LOGGER.error(_("Could not find local git repo %s."), git_url)

    @staticmethod
    def _install_local_module(config):
        """Install a module from a local path.

        Args:
            config: dict of module config fields

        """
        installed = False
        config["path"] = os.path.expanduser(config["path"])

        installdir, _ = os.path.split(config["install_path"])
        if not os.path.isdir(installdir):
            os.makedirs(installdir, exist_ok=True)

        if os.path.isdir(config["path"]):
            shutil.copytree(config["path"], config["install_path"])
            installed = True

        if os.path.isfile(config["path"]):
            os.makedirs(config["install_path"], exist_ok=True)
            init_path = os.path.join(config["install_path"], "__init__.py")
            if file_is_ipython_notebook(config["path"]):
                convert_ipynb_to_script(config["path"], init_path)
            else:
                shutil.copyfile(config["path"], init_path)
            installed = True

        if not installed:
            _LOGGER.error("Failed to install from %s.", str(config["path"]))

    def _install_gist_module(self, config):
        """Install a module from gist path.

        Args:
            self: instance method
            config: dict of module config fields

        """
        gist_id = extract_gist_id(config["gist"])

        # Get the content of the gist
        req = urllib.request.Request("https://api.github.com/gists/{}".format(gist_id))
        cont = json.loads(urllib.request.urlopen(req).read().decode("utf-8"))
        python_files = [
            cont["files"][file]
            for file in cont["files"]
            if ".ipynb" in cont["files"][file]["filename"]
            or ".py" in cont["files"][file]["filename"]
        ]

        # We only support one skill file in a gist for now.
        #
        # TODO: Add support for mutliple files. Could be particularly
        # useful for including a requirements.txt file.
        skill_content = python_files[0]["content"]
        extension = os.path.splitext(python_files[0]["filename"])[1]

        with tempfile.NamedTemporaryFile(
            "w", delete=False, suffix=extension
        ) as skill_file:
            skill_file.write(skill_content)
            skill_file.flush()

            # Set the path in the config
            config["path"] = skill_file.name

            # Run local install
            self._install_local_module(config)<|MERGE_RESOLUTION|>--- conflicted
+++ resolved
@@ -299,7 +299,6 @@
         else:
             return None
 
-<<<<<<< HEAD
     @staticmethod
     def create_default_config(config_path):
         """Create a default config file based on the included example.
@@ -390,8 +389,6 @@
             _LOGGER.critical(error)
             sys.exit(1)
 
-=======
->>>>>>> 70ebfaf5
     def setup_modules_directory(self, config):
         """Create and configure the modules directory.
 
