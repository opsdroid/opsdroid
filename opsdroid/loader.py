--- conflicted
+++ resolved
@@ -306,15 +306,10 @@
             config["install_path"] = self.build_module_install_path(config)
             if "branch" not in config:
                 config["branch"] = DEFAULT_MODULE_BRANCH
-<<<<<<< HEAD
 
             if not config["is_builtin"]:
                 # Remove module for reinstall if no-cache set
                 self.check_cache(config)
-=======
-            # Remove module for reinstall if no-cache set
-            self.check_cache(config)
->>>>>>> e03b031c
 
                 # Install or update module
                 if not self._is_module_installed(config):
