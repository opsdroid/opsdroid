"""Class for loading in modules to OpsDroid."""

# pylint: disable=too-many-branches

import contextlib
import importlib
import importlib.util
import json
import logging
import os
import shutil
import subprocess
import sys
import tempfile
import urllib.request
from collections.abc import Mapping
from pkg_resources import iter_entry_points

from opsdroid.helper import (
    file_is_ipython_notebook,
    convert_ipynb_to_script,
    extract_gist_id,
)

from opsdroid.configuration import validate_configuration
from opsdroid.const import (
    DEFAULT_GIT_URL,
    MODULES_DIRECTORY,
    DEFAULT_MODULES_PATH,
    DEFAULT_MODULE_BRANCH,
    DEFAULT_MODULE_DEPS_PATH,
<<<<<<< HEAD
    PRE_0_12_0_ROOT_PATH,
    DEFAULT_ROOT_PATH,
    ENV_VAR_REGEX,
=======
>>>>>>> 70ebfaf5
)


_LOGGER = logging.getLogger(__name__)


class Loader:
    """Class to load in config and modules."""

    def __init__(self, opsdroid):
        """Create object with opsdroid instance."""
        self.opsdroid = opsdroid
        self.modules_directory = None
        self.current_import_config = None
        _LOGGER.debug(_("Loaded loader"))

    @staticmethod
    def import_module_from_spec(module_spec):
        """Import from a given module spec and return imported module.

        Args:
            module_spec: ModuleSpec object containing name, loader, origin,
                submodule_search_locations, cached, and parent

        Returns:
            Module: Module imported from spec

        """
        module = importlib.util.module_from_spec(module_spec)
        module_spec.loader.exec_module(module)
        return module

    @staticmethod
    def import_module(config):
        """Import module namespace as variable and return it.

        Args:
            config: dict of config information related to the module

        Returns:
            Module: Module imported from config

        """
        # Try to import the module from various locations, return the first
        # successful import, or None if they all failed
        #
        # 1. check for entry point for installed module
        # 2. try to import the module directly off PYTHONPATH
        # 3. try to import a module with the given name in the module_path
        # 4. try to import the module_path itself

        if config.get("entrypoint"):
            _LOGGER.debug(
                _("Loading entry point-defined module for %s"), config["name"]
            )
            return config["entrypoint"].load()

        module_spec = None
        namespaces = [
            config["module"],
            config["module_path"] + "." + config["name"],
            config["module_path"],
        ]
        for namespace in namespaces:
            try:
                module_spec = importlib.util.find_spec(namespace)
                if module_spec:
                    break
            except (ImportError, AttributeError):
                continue

        if module_spec:
            module = Loader.import_module_from_spec(module_spec)
            _LOGGER.debug(_("Loaded %s: %s"), config["type"], config["module_path"])
            return module

        _LOGGER.error(_("Failed to load %s: %s"), config["type"], config["module_path"])
        return None

    @classmethod
    def check_cache(cls, config):
        """Remove module if 'no-cache' set in config.

        Args:
            config: dict of config information related to the module

        """
        if "no-cache" in config and config["no-cache"]:
            _LOGGER.debug(_("'no-cache' set, removing %s"), config["install_path"])
            cls.remove_cache(config)

        if "no-cache" not in config and cls._is_local_module(config):
            _LOGGER.debug(
                _(
                    "Removing cache for local module %s, set 'no-cache: false' to disable this."
                ),
                config["install_path"],
            )
            cls.remove_cache(config)

    @staticmethod
    def remove_cache(config):
        """Remove module cache.

        Args:
            config: dict of config information related to the module

        """
        if os.path.isdir(config["install_path"]):
            shutil.rmtree(config["install_path"])
        if os.path.isfile(config["install_path"] + ".py"):
            os.remove(config["install_path"] + ".py")

    @staticmethod
    def is_builtin_module(config):
        """Check if a module is a builtin.

        Args:
            config: dict of config information related to the module

        Returns:
            bool: False if the module is not builtin

        """
        try:
            return importlib.util.find_spec(
                "opsdroid.{module_type}.{module_name}".format(
                    module_type=config["type"], module_name=config["name"].lower()
                )
            )
        except ImportError:
            return False

    @staticmethod
    def build_module_import_path(config):
        """Generate the module import path from name and type.

        Args:
            config: dict of config information related to the module

        Returns:
            string: module import path

        """
        if config["is_builtin"]:
            return "opsdroid" + "." + config["type"] + "." + config["name"].lower()
        return MODULES_DIRECTORY + "." + config["type"] + "." + config["name"]

    def build_module_install_path(self, config):
        """Generate the module install path from name and type.

        Args:
            self: instance method
            config: dict of config information related to the module

        Returns:
            string: module install directory

        """
        return os.path.join(self.modules_directory, config["type"], config["name"])

    @staticmethod
    def git_clone(git_url, install_path, branch, key_path=None):
        """Clone a git repo to a location and wait for finish.

        Args:
            git_url: The url to the git repository
            install_path: Location where the git repository will be cloned
            branch: The branch to be cloned
            key_path: SSH Key for git repository

        """
        git_env = os.environ.copy()
        if key_path:
            git_env[
                "GIT_SSH_COMMAND"
            ] = f"ssh -i {key_path} -o UserKnownHostsFile=/dev/null -o StrictHostKeyChecking=no"

        process = subprocess.Popen(
            ["git", "clone", "-b", branch, git_url, install_path],
            shell=False,
            stdout=subprocess.PIPE,
            stderr=subprocess.PIPE,
            env=git_env,
        )
        Loader._communicate_process(process)

    @staticmethod
    def git_pull(repository_path):
        """Pull the current branch of git repo forcing fast forward.

        Args:
            repository_path: Path to the module's local repository

        """
        process = subprocess.Popen(
            ["git", "-C", repository_path, "pull", "--ff-only"],
            shell=False,
            stdout=subprocess.PIPE,
            stderr=subprocess.PIPE,
        )
        Loader._communicate_process(process)

    @staticmethod
    def pip_install_deps(requirements_path):
        """Pip install a requirements.txt file and wait for finish.

        Args:
            requirements_path: string holding the path to the requirements.txt
                file located in the module's local repository

        Returns:
            bool: True if the requirements.txt installs successfully

        """
        process = None
        command = [
            "pip",
            "install",
            "--target={}".format(DEFAULT_MODULE_DEPS_PATH),
            "--ignore-installed",
            "-r",
            requirements_path,
        ]

        try:
            process = subprocess.Popen(
                command, shell=False, stdout=subprocess.PIPE, stderr=subprocess.PIPE
            )

        except FileNotFoundError:
            _LOGGER.debug(
                _(
                    "Couldn't find the command 'pip', "
                    "trying again with command 'pip3'"
                )
            )

        try:
            command[0] = "pip3"
            process = subprocess.Popen(
                command, shell=False, stdout=subprocess.PIPE, stderr=subprocess.PIPE
            )
        except FileNotFoundError:
            _LOGGER.debug(
                _(
                    "Couldn't find the command 'pip3', "
                    "install of %s will be skipped."
                ),
                str(requirements_path),
            )

        if not process:
            raise OSError(_("Pip and pip3 not found, exiting..."))

        Loader._communicate_process(process)
        return True

    @staticmethod
    def _communicate_process(process):
        for output in process.communicate():
            for line in output.splitlines():
                _LOGGER.debug(str(line).strip())

    @staticmethod
    def _load_intents(config):
        intent_file = os.path.join(config["install_path"], "intents.yml")
        if os.path.isfile(intent_file):
            with open(intent_file, "r") as intent_file_handle:
                intents = intent_file_handle.read()
                return intents
        else:
            return None

<<<<<<< HEAD
    @staticmethod
    def create_default_config(config_path):
        """Create a default config file based on the included example.

        Args:
            config_path: String containing the path to configuration.yaml
                default install location

        Returns:
            str: path to configuration.yaml default install location

        """
        _LOGGER.info("Creating %s.", config_path)
        config_dir, _ = os.path.split(config_path)
        if not os.path.isdir(config_dir):
            os.makedirs(config_dir)
        shutil.copyfile(EXAMPLE_CONFIG_FILE, config_path)
        return config_path

    @classmethod
    def load_config_file(cls, config_paths):
        """Load a yaml config file from path.

        Args:
            config_paths: List of paths to configuration.yaml files

        Returns:
            dict: Dict containing config fields

        """

        try:
            cls.yaml_loader = yaml.CSafeLoader
        except AttributeError:
            cls.yaml_loader = yaml.SafeLoader

        config_path = ""
        for possible_path in config_paths:
            if not os.path.isfile(possible_path):
                _LOGGER.debug(_("Config file %s not found."), possible_path)
            else:
                config_path = possible_path
                break

        if not config_path:
            try:
                move_config_to_appdir(PRE_0_12_0_ROOT_PATH, DEFAULT_ROOT_PATH)
            except FileNotFoundError:
                _LOGGER.info(
                    _("No configuration files found. " "Creating %s"),
                    DEFAULT_CONFIG_PATH,
                )
            config_path = cls.create_default_config(DEFAULT_CONFIG_PATH)

        env_var_pattern = re.compile(ENV_VAR_REGEX)
        cls.yaml_loader.add_implicit_resolver("!envvar", env_var_pattern, first="$")

        def envvar_constructor(loader, node):
            """Yaml parser for env vars."""
            value = loader.construct_scalar(node)
            [env_var] = env_var_pattern.match(value).groups()
            return os.environ[env_var]

        def include_constructor(loader, node):
            """Add a yaml file to be loaded inside another."""
            main_yaml_path = os.path.split(stream.name)[0]
            included_yaml = os.path.join(main_yaml_path, loader.construct_scalar(node))

            with open(included_yaml, "r") as included:
                return yaml.load(included, Loader=cls.yaml_loader)

        cls.yaml_loader.add_constructor("!envvar", envvar_constructor)
        cls.yaml_loader.add_constructor("!include", include_constructor)
        try:
            with open(config_path, "r") as stream:
                _LOGGER.info(_("Loaded config from %s."), config_path)

                configuration = yaml.load(stream, Loader=cls.yaml_loader)
                updated_configuration = update_pre_0_17_config_format(configuration)

                return updated_configuration

        except yaml.YAMLError as error:
            _LOGGER.critical(error)
            sys.exit(1)

        except FileNotFoundError as error:
            _LOGGER.critical(error)
            sys.exit(1)

=======
>>>>>>> 70ebfaf5
    def setup_modules_directory(self, config):
        """Create and configure the modules directory.

        Args:
            self: instance method
            config: dict of fields from configuration.yaml

        """
        module_path = config.get("module-path", DEFAULT_MODULES_PATH)
        sys.path.append(module_path)

        if not os.path.isdir(module_path):
            os.makedirs(module_path, exist_ok=True)

        self.modules_directory = os.path.join(module_path, MODULES_DIRECTORY)

        # Create modules directory if doesn't exist
        if not os.path.isdir(self.modules_directory):
            os.makedirs(self.modules_directory)

    def load_modules_from_config(self, config):
        """Load all module types based on config.

        Args:
            self: instance method
            config: dict of fields from configuration.yaml

        Returns:
            dict: containing connector, database, and skills
                fields from configuration.yaml

        """
        _LOGGER.debug(_("Loading modules from config..."))

        self.setup_modules_directory(config)

        connectors, databases, parsers, skills = None, None, None, None

        if "databases" in config.keys() and config["databases"]:
            databases = self._load_modules("database", config["databases"])
        else:
            _LOGGER.warning(
                _(
                    "No databases in configuration."
                    "This will cause skills which store things in "
                    "memory to lose data when opsdroid is "
                    "restarted."
                )
            )
        if "parsers" in config.keys() and config["parsers"]:
            parsers = self._load_modules("parsers", config["parsers"])

        if "skills" in config.keys() and config["skills"]:
            skills = self._load_modules("skill", config["skills"])

        else:
            self.opsdroid.critical(
                _("No skills in configuration, at least 1 required"), 1
            )

        if "connectors" in config.keys() and config["connectors"]:
            connectors = self._load_modules("connector", config["connectors"])
        else:
            self.opsdroid.critical(
                _("No connectors in configuration, at least 1 required"), 1
            )

        return {
            "connectors": connectors,
            "databases": databases,
            "parsers": parsers,
            "skills": skills,
        }

    def setup_module_config(self, modules, module, modules_type, entry_points):
        """Set up configuration for module.

        When setting up the configuration for a module we assign a lot
        of key:value pairs into a config dictionary.

        Also we might want to load from a configuration file an item that
        is just a string rather than a mapping object so we do a check and
        update the config as appropriate.

        We also need to update the config file with the rest of the config params.
        Since modules can be Key: { key: value } or key: None, we suppress the
        TypeError exception which is given when we try to use .get() on a None type,
        .

        Args:
            modules (dict): Dictionary containing all modules
            module (dict): Module to be configured
            modules_type (str): Type of module being loaded
            entry_points (dict): name of possible entry points.

        Returns:
            dict: configuration containing all the set key:values

        """
        config = module
        config = {} if config is None else config

        if not isinstance(config, Mapping):
            config = {"name": module, "module": ""}
        else:
            config["name"] = module["name"]
            config["module"] = module.get("module", "")

        with contextlib.suppress(TypeError, AttributeError):
            config.update(modules.get(module))

        config["type"] = modules_type
        config["enabled"] = True
        config["entrypoint"] = entry_points.get(config["name"], None)
        config["is_builtin"] = self.is_builtin_module(config)
        config["module_path"] = self.build_module_import_path(config)
        config["install_path"] = self.build_module_install_path(config)

        if "branch" not in config:
            config["branch"] = DEFAULT_MODULE_BRANCH

        return config

    def _load_modules(self, modules_type, modules):
        """Install and load modules.

        Args:
            self: instance method
            modules_type (str): Type of module being loaded
            modules (dict): Dictionary containing all modules

        Returns:
            list: modules and their config information

        """
        _LOGGER.debug(_("Loading %s modules..."), modules_type)
        loaded_modules = list()

        if not os.path.isdir(DEFAULT_MODULE_DEPS_PATH):
            os.makedirs(DEFAULT_MODULE_DEPS_PATH)
        sys.path.append(DEFAULT_MODULE_DEPS_PATH)

        # entry point group naming scheme: opsdroid_ + module type plural,
        # eg. "opsdroid_databases"
        epname = "opsdroid_{}s".format(modules_type)
        entry_points = {ep.name: ep for ep in iter_entry_points(group=epname)}
        for epname in entry_points:
            _LOGGER.debug(
                _("Found installed package for %s '%s' support"), modules_type, epname
            )

        for module in modules:
            config = self.setup_module_config(
                modules, module, modules_type, entry_points
            )

            # If the module isn't builtin, or isn't already on the
            # python path, install it
            if not (config["is_builtin"] or config["module"] or config["entrypoint"]):
                # Remove module for reinstall if no-cache set
                self.check_cache(config)

                # Install or update module
                if not self._is_module_installed(config):
                    self._install_module(config)
                else:
                    self._update_module(config)

            # Import module
            self.current_import_config = config
            module = self.import_module(config)

            # Suppress exception if module doesn't contain CONFIG_SCHEMA
            with contextlib.suppress(AttributeError):
                validate_configuration(config, module.CONFIG_SCHEMA)

            # Load intents
            intents = self._load_intents(config)

            if module is not None:
                loaded_modules.append(
                    {"module": module, "config": config, "intents": intents}
                )
            else:
                _LOGGER.error(_("Module %s failed to import."), config["name"])
        return loaded_modules

    def _install_module(self, config):
        """Install a module.

        Args:
            self: instance method
            config: dict of module config fields

        """
        _LOGGER.debug(_("Installing %s..."), config["name"])

        if self._is_local_module(config):
            self._install_local_module(config)
        elif self._is_gist_module(config):
            self._install_gist_module(config)
        else:
            self._install_git_module(config)

        if self._is_module_installed(config):
            _LOGGER.debug(
                _("Installed %s to %s"), config["name"], config["install_path"]
            )
        else:
            _LOGGER.error(_("Install of %s failed."), config["name"])

        self._install_module_dependencies(config)

    def _update_module(self, config):
        """Update a module.

        Args:
            self: instance method
            config: dict of module config fields

        """
        _LOGGER.debug(_("Updating %s..."), config["name"])

        if self._is_local_module(config):
            _LOGGER.debug(_("Local modules are not updated, skipping."))
            return

        self.git_pull(config["install_path"])
        self._install_module_dependencies(config)

    @staticmethod
    def _is_module_installed(config):
        return os.path.isdir(config["install_path"]) or os.path.isfile(
            config["install_path"] + ".py"
        )

    @staticmethod
    def _is_local_module(config):
        return "path" in config

    @staticmethod
    def _is_gist_module(config):
        return "gist" in config

    def _install_module_dependencies(self, config):
        """Install the dependencies of the module.

        Args:
            self: instance method
            config: dict of the module config fields

        Returns:
            bool: True if installation succeeds

        """
        if config.get("no-dep", False):
            _LOGGER.debug(
                _(
                    "'no-dep' set in configuration, skipping the "
                    "install of dependencies."
                )
            )
            return None

        if os.path.isfile(os.path.join(config["install_path"], "requirements.txt")):
            self.pip_install_deps(
                os.path.join(config["install_path"], "requirements.txt")
            )
            return True

        _LOGGER.debug(_("Couldn't find the file requirements.txt, " "skipping."))
        return None

    def _install_git_module(self, config):
        """Install a module from a git repository.

        Args:
            self: instance method
            config: dict of module config fields

        """
        if config is not None and "repo" in config:
            git_url = config["repo"]
        else:
            git_url = DEFAULT_GIT_URL + config["type"] + "-" + config["name"] + ".git"

        if any(prefix in git_url for prefix in ["http", "https", "ssh", "git@"]):
            # TODO Test if url or ssh path exists
            # TODO Handle github authentication
            _LOGGER.info(_("Cloning %s from remote repository"), config["name"])
            key_path = config.get("key_path", None)
            self.git_clone(git_url, config["install_path"], config["branch"], key_path)
        else:
            if os.path.isdir(git_url):
                _LOGGER.debug(_("Cloning %s from local repository"), config["name"])
                self.git_clone(git_url, config["install_path"], config["branch"])
            else:
                _LOGGER.error(_("Could not find local git repo %s"), git_url)

    @staticmethod
    def _install_local_module(config):
        """Install a module from a local path.

        Args:
            config: dict of module config fields

        """
        installed = False
        config["path"] = os.path.expanduser(config["path"])

        installdir, _ = os.path.split(config["install_path"])
        if not os.path.isdir(installdir):
            os.makedirs(installdir, exist_ok=True)

        if os.path.isdir(config["path"]):
            shutil.copytree(config["path"], config["install_path"])
            installed = True

        if os.path.isfile(config["path"]):
            os.makedirs(config["install_path"], exist_ok=True)
            init_path = os.path.join(config["install_path"], "__init__.py")
            if file_is_ipython_notebook(config["path"]):
                convert_ipynb_to_script(config["path"], init_path)
            else:
                shutil.copyfile(config["path"], init_path)
            installed = True

        if not installed:
            _LOGGER.error("Failed to install from %s", str(config["path"]))

    def _install_gist_module(self, config):
        """Install a module from gist path.

        Args:
            self: instance method
            config: dict of module config fields

        """
        gist_id = extract_gist_id(config["gist"])

        # Get the content of the gist
        req = urllib.request.Request("https://api.github.com/gists/{}".format(gist_id))
        cont = json.loads(urllib.request.urlopen(req).read().decode("utf-8"))
        python_files = [
            cont["files"][file]
            for file in cont["files"]
            if ".ipynb" in cont["files"][file]["filename"]
            or ".py" in cont["files"][file]["filename"]
        ]

        # We only support one skill file in a gist for now.
        #
        # TODO: Add support for mutliple files. Could be particularly
        # useful for including a requirements.txt file.
        skill_content = python_files[0]["content"]
        extension = os.path.splitext(python_files[0]["filename"])[1]

        with tempfile.NamedTemporaryFile(
            "w", delete=False, suffix=extension
        ) as skill_file:
            skill_file.write(skill_content)
            skill_file.flush()

            # Set the path in the config
            config["path"] = skill_file.name

            # Run local install
            self._install_local_module(config)<|MERGE_RESOLUTION|>--- conflicted
+++ resolved
@@ -29,12 +29,6 @@
     DEFAULT_MODULES_PATH,
     DEFAULT_MODULE_BRANCH,
     DEFAULT_MODULE_DEPS_PATH,
-<<<<<<< HEAD
-    PRE_0_12_0_ROOT_PATH,
-    DEFAULT_ROOT_PATH,
-    ENV_VAR_REGEX,
-=======
->>>>>>> 70ebfaf5
 )
 
 
@@ -309,99 +303,6 @@
         else:
             return None
 
-<<<<<<< HEAD
-    @staticmethod
-    def create_default_config(config_path):
-        """Create a default config file based on the included example.
-
-        Args:
-            config_path: String containing the path to configuration.yaml
-                default install location
-
-        Returns:
-            str: path to configuration.yaml default install location
-
-        """
-        _LOGGER.info("Creating %s.", config_path)
-        config_dir, _ = os.path.split(config_path)
-        if not os.path.isdir(config_dir):
-            os.makedirs(config_dir)
-        shutil.copyfile(EXAMPLE_CONFIG_FILE, config_path)
-        return config_path
-
-    @classmethod
-    def load_config_file(cls, config_paths):
-        """Load a yaml config file from path.
-
-        Args:
-            config_paths: List of paths to configuration.yaml files
-
-        Returns:
-            dict: Dict containing config fields
-
-        """
-
-        try:
-            cls.yaml_loader = yaml.CSafeLoader
-        except AttributeError:
-            cls.yaml_loader = yaml.SafeLoader
-
-        config_path = ""
-        for possible_path in config_paths:
-            if not os.path.isfile(possible_path):
-                _LOGGER.debug(_("Config file %s not found."), possible_path)
-            else:
-                config_path = possible_path
-                break
-
-        if not config_path:
-            try:
-                move_config_to_appdir(PRE_0_12_0_ROOT_PATH, DEFAULT_ROOT_PATH)
-            except FileNotFoundError:
-                _LOGGER.info(
-                    _("No configuration files found. " "Creating %s"),
-                    DEFAULT_CONFIG_PATH,
-                )
-            config_path = cls.create_default_config(DEFAULT_CONFIG_PATH)
-
-        env_var_pattern = re.compile(ENV_VAR_REGEX)
-        cls.yaml_loader.add_implicit_resolver("!envvar", env_var_pattern, first="$")
-
-        def envvar_constructor(loader, node):
-            """Yaml parser for env vars."""
-            value = loader.construct_scalar(node)
-            [env_var] = env_var_pattern.match(value).groups()
-            return os.environ[env_var]
-
-        def include_constructor(loader, node):
-            """Add a yaml file to be loaded inside another."""
-            main_yaml_path = os.path.split(stream.name)[0]
-            included_yaml = os.path.join(main_yaml_path, loader.construct_scalar(node))
-
-            with open(included_yaml, "r") as included:
-                return yaml.load(included, Loader=cls.yaml_loader)
-
-        cls.yaml_loader.add_constructor("!envvar", envvar_constructor)
-        cls.yaml_loader.add_constructor("!include", include_constructor)
-        try:
-            with open(config_path, "r") as stream:
-                _LOGGER.info(_("Loaded config from %s."), config_path)
-
-                configuration = yaml.load(stream, Loader=cls.yaml_loader)
-                updated_configuration = update_pre_0_17_config_format(configuration)
-
-                return updated_configuration
-
-        except yaml.YAMLError as error:
-            _LOGGER.critical(error)
-            sys.exit(1)
-
-        except FileNotFoundError as error:
-            _LOGGER.critical(error)
-            sys.exit(1)
-
-=======
->>>>>>> 70ebfaf5
     def setup_modules_directory(self, config):
         """Create and configure the modules directory.
 
