--- conflicted
+++ resolved
@@ -45,35 +45,7 @@
     """Parse an event if it's of a certain type."""
     for skill in opsdroid.skills:
         for matcher in skill.matchers:
-<<<<<<< HEAD
             event_opts = matcher.get("event_type", {})
             result = await match_event(event, event_opts)
             if result:
-                matched_skills.append(
-                    {
-                        "score": 1,
-                        "skill": skill,
-                        "config": skill.config,
-                        "message": event,
-                    }
-                )
-    return matched_skills
-=======
-            event_type = matcher.get("event_type", {}).get("type", None)
-            if event_type:
-                # The event type can be specified with a string
-                if isinstance(event_type, str):
-                    matcher_event_type = Event.event_registry.get(event_type, None)
-                    if matcher_event_type is None:
-                        raise ValueError(
-                            "{event_type} is not a valid opsdroid"
-                            " event representation.".format(event_type=event_type)
-                        )
-                    event_type = matcher_event_type
-
-                # TODO: Add option to match all subclasses as well
-                # if isinstance(event, event_type):
-                # pylint: disable=unidiomatic-typecheck
-                if type(event) is event_type:
-                    await opsdroid.run_skill(skill, skill.config, event)
->>>>>>> da6837b4
+                await opsdroid.run_skill(skill, skill.config, event)