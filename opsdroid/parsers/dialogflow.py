--- conflicted
+++ resolved
@@ -95,17 +95,9 @@
                             matcher.get("dialogflow_intent")
                             == result.query_result.intent.display_name
                         ):
-<<<<<<< HEAD
+
                             message.dialogflow = result.query_result
 
-=======
-                            message.dialogflow = result
-                            message.apiai = message.dialogflow
-                            for key, entity in (
-                                result["result"].get("parameters", {}).items()
-                            ):
-                                await message.update_entity(key, entity, None)
->>>>>>> 4e3b72eb
                             _LOGGER.debug(
                                 _("Matched against skill %s"), skill.config["name"]
                             )
