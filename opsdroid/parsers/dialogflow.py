--- conflicted
+++ resolved
@@ -78,11 +78,10 @@
                         ):
                             message.dialogflow = result
                             message.apiai = message.dialogflow
-<<<<<<< HEAD
-                            for key, entity in result["result"]["parameters"].items():
+                            for key, entity in (
+                                result["result"].get("parameters", {}).items()
+                            ):
                                 await message.update_entity(key, entity, None)
-=======
->>>>>>> 5159b62d
                             _LOGGER.debug(
                                 _("Matched against skill %s"), skill.config["name"]
                             )
