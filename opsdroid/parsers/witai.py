--- conflicted
+++ resolved
@@ -63,13 +63,11 @@
                             i["value"] for i in result["entities"]["intent"]
                         ]:
                             message.witai = result
-<<<<<<< HEAD
                             for key, entity in result["entities"].items():
-                                await message.update_entity(
-                                    key, entity[0]["value"], entity[0]["confidence"]
-                                )
-=======
->>>>>>> 5159b62d
+                                if key != "intent":
+                                    await message.update_entity(
+                                        key, entity[0]["value"], entity[0]["confidence"]
+                                    )
                             matched_skills.append(
                                 {
                                     "score": confidence,
