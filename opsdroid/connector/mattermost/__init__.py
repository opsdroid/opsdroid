"""A connector for Mattermost."""
import logging
import json

from mattermostdriver import Driver, Websocket
from voluptuous import Required

from opsdroid.connector import Connector, register_event
from opsdroid.events import Message

_LOGGER = logging.getLogger(__name__)
CONFIG_SCHEMA = {
    Required("token"): str,
    Required("url"): str,
    Required("team-name"): str,
    "scheme": str,
    "port": int,
    "ssl-verify": bool,
    "connect-timeout": int,
}


class ConnectorMattermost(Connector):
    """A connector for Mattermost."""

    def __init__(self, config, opsdroid=None):
        """Create the connector."""
        super().__init__(config, opsdroid=opsdroid)
        _LOGGER.debug(_("Starting Mattermost connector"))
        self.name = "mattermost"
        self.token = config["token"]
        self.url = config["url"]
        self.team_name = config["team-name"]
        self.scheme = config.get("scheme", "https")
        self.port = config.get("port", 8065)
        self.verify = config.get("ssl-verify", True)
        self.timeout = config.get("connect-timeout", 30)
        self.request_timeout = None
        self.mfa_token = None
        self.debug = False
        self.listening = True
        self.bot_id = None

        self.mm_driver = Driver(
            {
                "url": self.url,
                "token": self.token,
                "scheme": self.scheme,
                "port": self.port,
                "verify": self.verify,
                "timeout": self.timeout,
                "request_timeout": self.request_timeout,
                "mfa_token": self.mfa_token,
                "debug": self.debug,
            }
        )

    async def connect(self):
        """Connect to the chat service."""
        _LOGGER.info(_("Connecting to Mattermost"))

        login_response = self.mm_driver.login()

        _LOGGER.info(login_response)

        if "id" in login_response:
            self.bot_id = login_response["id"]
        if "username" in login_response:
            self.bot_name = login_response["username"]
            _LOGGER.info(_("Connected as %s"), self.bot_name)

        self.mm_driver.websocket = Websocket(
            self.mm_driver.options, self.mm_driver.client.token
        )

        _LOGGER.info(_("Connected successfully"))

    async def disconnect(self):
        """Disconnect from Mattermost."""
        self.listening = False
        self.mm_driver.logout()

    async def listen(self):
        """Listen for and parse new messages."""
        await self.mm_driver.websocket.connect(self.process_message)

    async def process_message(self, raw_message):
        """Process a raw message and pass it to the parser."""
        _LOGGER.info(raw_message)

        message = json.loads(raw_message)

        if "event" in message and message["event"] == "posted":
            data = message["data"]
            post = json.loads(data["post"])
<<<<<<< HEAD
            # don't parse our own messages (https://github.com/opsdroid/opsdroid/issues/1775)
            if self.bot_id and post["user_id"] != self.bot_id:
                await self.opsdroid.parse(
                    Message(
                        text=post["message"],
                        user=data["sender_name"],
                        target=data["channel_name"],
                        connector=self,
                        raw_event=message,
                    )
=======
            await self.opsdroid.parse(
                Message(
                    text=post["message"],
                    user=data["sender_name"],
                    target=data["channel_name"],
                    connector=self,
                    raw_event=message,
>>>>>>> 638e3a85
                )

    @register_event(Message)
    async def send_message(self, message):
        """Respond with a message."""
        _LOGGER.debug(
            _("Responding with: '%s' in room  %s"), message.text, message.target
        )
        channel_id = self.mm_driver.channels.get_channel_by_name_and_team_name(
            self.team_name, message.target
        )["id"]
        self.mm_driver.posts.create_post(
            options={"channel_id": channel_id, "message": message.text}
        )<|MERGE_RESOLUTION|>--- conflicted
+++ resolved
@@ -93,27 +93,16 @@
         if "event" in message and message["event"] == "posted":
             data = message["data"]
             post = json.loads(data["post"])
-<<<<<<< HEAD
             # don't parse our own messages (https://github.com/opsdroid/opsdroid/issues/1775)
             if self.bot_id and post["user_id"] != self.bot_id:
-                await self.opsdroid.parse(
-                    Message(
-                        text=post["message"],
-                        user=data["sender_name"],
-                        target=data["channel_name"],
-                        connector=self,
-                        raw_event=message,
-                    )
-=======
-            await self.opsdroid.parse(
-                Message(
-                    text=post["message"],
-                    user=data["sender_name"],
-                    target=data["channel_name"],
-                    connector=self,
-                    raw_event=message,
->>>>>>> 638e3a85
-                )
+              await self.opsdroid.parse(
+                  Message(
+                      text=post["message"],
+                      user=data["sender_name"],
+                      target=data["channel_name"],
+                      connector=self,
+                      raw_event=message,
+                  )
 
     @register_event(Message)
     async def send_message(self, message):
