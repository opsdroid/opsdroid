"""A connector for Gitter."""
import logging
import aiohttp
import asyncio
import json
import urllib
from voluptuous import Required

from opsdroid.connector import Connector, register_event
from opsdroid.events import Message

_LOGGER = logging.getLogger(__name__)
GITTER_STREAM_API = "https://stream.gitter.im/v1/rooms"
GITTER_MESSAGE_BASE_API = "https://api.gitter.im/v1/rooms"
CONFIG_SCHEMA = {Required("token"): str, Required("room-id"): str, "bot-name": str}


class ConnectorGitter(Connector):
    """A connector for Gitter."""

    def __init__(self, config, opsdroid=None):
        """Create the connector."""
        super().__init__(config, opsdroid=opsdroid)
        _LOGGER.debug(_("Starting Gitter Connector."))
        self.name = "gitter"
        self.session = None
        self.response = None
        self.bot_name = self.config.get("bot-name", "opsdroid")
        self.room_id = self.config.get("room-id")
        self.access_token = self.config.get("token")
        self.update_interval = 1
        self.opsdroid = opsdroid
        self.listening = True

    async def connect(self):
        """Create the connection."""

        # Create connection object with chat library
<<<<<<< HEAD
        _LOGGER.debug(_("Connecting with Gitter stream."))
        self.session = aiohttp.ClientSession()
=======
        _LOGGER.debug(_("Connecting with gitter stream"))
        self.session = aiohttp.ClientSession(trust_env=True)
>>>>>>> 70ebfaf5
        gitter_url = self.build_url(
            GITTER_STREAM_API,
            self.room_id,
            "chatMessages",
            access_token=self.access_token,
        )
        self.response = await self.session.get(gitter_url, timeout=None)

    def build_url(self, base_url, *res, **params):
        """Build the url. args ex:(base_url,p1,p2=1,p2=2)."""

        url = base_url
        for r in res:
            url = "{}/{}".format(url, r)
        if params:
            url = "{}?{}".format(url, urllib.parse.urlencode(params))
        return url

    async def listen(self):
        """Keep listing to the gitter channel."""
        _LOGGER.debug(_("Listening with Gitter stream."))
        while self.listening:
            try:
                await self._get_messages()
            except AttributeError:
                break

    async def _get_messages(self):
        """Message listener."""
        await asyncio.sleep(self.update_interval)
        async for data in self.response.content.iter_chunked(1024):
            message = await self.parse_message(data)
            if message is not None:
                await self.opsdroid.parse(message)

    async def parse_message(self, message):
        """Parse response from gitter to send message."""
        message = message.decode("utf-8").rstrip("\r\n")
        if len(message) > 1:
            message = json.loads(message)
            _LOGGER.debug(message)
            try:
                return Message(
                    text=message["text"],
                    user=message["fromUser"]["username"],
                    target=self.room_id,
                    connector=self,
                )
            except KeyError as err:
                _LOGGER.error(_("Unable to parse message %s."), err)
                _LOGGER.error(err)

    @register_event(Message)
    async def send_message(self, message):
        """Recived parsed message and send it back to gitter room."""
        # Send message.text back to the chat service
        url = self.build_url(GITTER_MESSAGE_BASE_API, message.target, "chatMessages")
        headers = {
            "Authorization": "Bearer " + self.access_token,
            "Content-Type": "application/json",
            "Accept": "application/json",
        }
        payload = {"text": message.text}
        resp = await self.session.post(url, json=payload, headers=headers)
        if resp.status == 200:
            _LOGGER.info(_("Successfully responded."))
        else:
            _LOGGER.error(_("Unable to respond."))

    async def disconnect(self):
        """Disconnect the gitter."""
        # Disconnect from the chat service
        self.listening = False
        await self.session.close()<|MERGE_RESOLUTION|>--- conflicted
+++ resolved
@@ -36,13 +36,10 @@
         """Create the connection."""
 
         # Create connection object with chat library
-<<<<<<< HEAD
+
         _LOGGER.debug(_("Connecting with Gitter stream."))
         self.session = aiohttp.ClientSession()
-=======
-        _LOGGER.debug(_("Connecting with gitter stream"))
-        self.session = aiohttp.ClientSession(trust_env=True)
->>>>>>> 70ebfaf5
+
         gitter_url = self.build_url(
             GITTER_STREAM_API,
             self.room_id,
