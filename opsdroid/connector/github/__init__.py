"""A connector for GitHub."""
import json
import logging

import aiohttp

from opsdroid.connector import Connector
from opsdroid.message import Message


_LOGGER = logging.getLogger(__name__)
GITHUB_API_URL = "https://api.github.com"


class ConnectorGitHub(Connector):
    """A connector for GitHub."""

    def __init__(self, config, opsdroid=None):
        """Create the connector."""
        super().__init__(config, opsdroid=opsdroid)
        logging.debug("Loaded GitHub connector")
        self.config = config
        try:
            self.github_token = config["token"]
        except KeyError:
            _LOGGER.error("Missing auth token!"
                          "You must set 'token' in your config")
        self.name = self.config.get("name", "github")
        self.default_room = None
        self.opsdroid = opsdroid
        self.github_username = None

    async def connect(self):
        """Connect to GitHub."""
        url = '{}/user?access_token={}'.format(
            GITHUB_API_URL, self.github_token)
        async with aiohttp.ClientSession() as session:
            response = await session.get(url)
            if response.status >= 300:
                _LOGGER.error("Error connecting to github: %s",
                              response.text())
                return False
            _LOGGER.debug("Reading bot information...")
            bot_data = await response.json()
        _LOGGER.debug("Done.")
        self.github_username = bot_data["login"]

        self.opsdroid.web_server.web_app.router.add_post(
            "/connector/{}".format(self.name),
            self.github_message_handler)

    async def disconnect(self):
        """Disconnect from GitHub."""

<<<<<<< HEAD
    async def listen(self):
        """Listen for new message."""
        pass  # Listening is handled by the aiohttp web server
=======
    async def listen(self, opsdroid):
        """Listen for new message.

        Listening is handled by the aiohttp web server

        """
>>>>>>> bc95a2bd

    async def github_message_handler(self, request):
        """Handle event from GitHub."""
        req = await request.post()
        payload = json.loads(req["payload"])
        try:
            if payload["action"] == "created" and "comment" in payload:
                issue_number = payload["issue"]["number"]
                body = payload["comment"]["body"]
            elif payload["action"] == "opened" and "issue" in payload:
                issue_number = payload["issue"]["number"]
                body = payload["issue"]["body"]
            elif payload["action"] == "opened" and "pull_request" in payload:
                issue_number = payload["pull_request"]["number"]
                body = payload["pull_request"]["body"]
            else:
                _LOGGER.debug("No message to respond to.")
                _LOGGER.debug(payload)
                return aiohttp.web.Response(
                    text=json.dumps("No message to respond to."),
                    status=200)

            issue = "{}/{}#{}".format(payload["repository"]["owner"]["login"],
                                      payload["repository"]["name"],
                                      issue_number)
            message = Message(body,
                              payload["sender"]["login"],
                              issue,
                              self)
            await self.opsdroid.parse(message)
        except KeyError as error:
            _LOGGER.error("Key %s not found in payload", error)
            _LOGGER.debug(payload)
        return aiohttp.web.Response(
            text=json.dumps("Received"), status=201)

    async def respond(self, message, room=None):
        """Respond with a message."""
        # stop immediately if the message is from the bot itself.
        if message.user == self.github_username:
            return True
        _LOGGER.debug("Responding via GitHub")
        repo, issue = message.room.split('#')
        url = "{}/repos/{}/issues/{}/comments".format(
            GITHUB_API_URL, repo, issue)
        headers = {'Authorization': ' token {}'.format(self.github_token)}
        async with aiohttp.ClientSession() as session:
            resp = await session.post(url,
                                      json={"body": message.text},
                                      headers=headers)
            if resp.status == 201:
                _LOGGER.info("Message sent.")
                return True
            _LOGGER.error(await resp.json())
            return False<|MERGE_RESOLUTION|>--- conflicted
+++ resolved
@@ -52,18 +52,12 @@
     async def disconnect(self):
         """Disconnect from GitHub."""
 
-<<<<<<< HEAD
     async def listen(self):
-        """Listen for new message."""
-        pass  # Listening is handled by the aiohttp web server
-=======
-    async def listen(self, opsdroid):
         """Listen for new message.
 
         Listening is handled by the aiohttp web server
 
         """
->>>>>>> bc95a2bd
 
     async def github_message_handler(self, request):
         """Handle event from GitHub."""
