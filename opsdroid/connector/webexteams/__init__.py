"""A connector for Webex Teams."""
import json
import logging
import uuid
import os

import aiohttp

from webexteamssdk import WebexTeamsAPI
from voluptuous import Required, Url

from opsdroid.connector import Connector, register_event
from opsdroid.events import Message


_LOGGER = logging.getLogger(__name__)
CONFIG_SCHEMA = {Required("webhook-url"): Url, Required("token"): str}


class ConnectorWebexTeams(Connector):
    """A connector for Webex Teams."""

    def __init__(self, config, opsdroid=None):
        """Create a connector."""
        _LOGGER.debug(_("Loaded WebEx Teams Connector."))
        super().__init__(config, opsdroid=opsdroid)
        self.name = "webexteams"
        self.config = config
        self.opsdroid = opsdroid
        self.default_target = None
        self.bot_name = config.get("bot-name", "opsdroid")
        self.bot_webex_id = None
        self.secret = uuid.uuid4().hex
        self.people = {}

    async def connect(self):
        """Connect to the chat service."""
        try:
            self.api = WebexTeamsAPI(
                access_token=self.config["token"],
                proxies={
                    "http": os.environ.get("HTTP_PROXY"),
                    "https": os.environ.get("HTTPS_PROXY"),
                },
            )
        except KeyError:
<<<<<<< HEAD
            _LOGGER.error(_("Must set access-token for WebEx Teams Connector."))
=======
            _LOGGER.error(_("Must set 'token' for webex teams connector!"))
>>>>>>> 70ebfaf5
            return

        await self.clean_up_webhooks()
        await self.subscribe_to_rooms()
        await self.set_own_id()

    async def webexteams_message_handler(self, request):
        """Handle webhooks from the Webex Teams api."""
        _LOGGER.debug(_("Handling message from WebEx Teams."))
        req_data = await request.json()

        _LOGGER.debug(req_data)

        msg = self.api.messages.get(req_data["data"]["id"])

        if req_data["data"]["personId"] != self.bot_webex_id:
            person = await self.get_person(req_data["data"]["personId"])

            try:
                message = Message(
                    text=msg.text,
                    user=person.displayName,
                    target={"id": msg.roomId, "type": msg.roomType},
                    connector=self,
                )
                await self.opsdroid.parse(message)
            except KeyError as error:
                _LOGGER.error(error)

        return aiohttp.web.Response(text=json.dumps("Received"), status=201)

    async def clean_up_webhooks(self):
        """Remove all existing webhooks."""
        for webhook in self.api.webhooks.list():
            self.api.webhooks.delete(webhook.id)

    async def subscribe_to_rooms(self):
        """Create webhooks for all rooms."""
        _LOGGER.debug(_("Creating Webex Teams webhook."))
        webhook_endpoint = "/connector/webexteams"
        self.opsdroid.web_server.web_app.router.add_post(
            webhook_endpoint, self.webexteams_message_handler
        )

        self.api.webhooks.create(
            name="opsdroid",
            targetUrl="{}{}".format(self.config.get("webhook-url"), webhook_endpoint),
            resource="messages",
            event="created",
            secret=self.secret,
        )

    async def get_person(self, personId):
        """Get a person's info from the api or cache."""
        if personId not in self.people:
            self.people[personId] = self.api.people.get(personId)
        return self.people[personId]

    async def set_own_id(self):
        """Get the bot id and set it in the class."""
        self.bot_webex_id = self.api.people.me().id

    async def listen(self):
        """Listen for and parse new messages."""
        pass  # Listening is handled by the aiohttp web server

    @register_event(Message)
    async def send_message(self, message):
        """Respond with a message."""
        self.api.messages.create(message.target["id"], text=message.text)<|MERGE_RESOLUTION|>--- conflicted
+++ resolved
@@ -44,11 +44,9 @@
                 },
             )
         except KeyError:
-<<<<<<< HEAD
+
             _LOGGER.error(_("Must set access-token for WebEx Teams Connector."))
-=======
-            _LOGGER.error(_("Must set 'token' for webex teams connector!"))
->>>>>>> 70ebfaf5
+
             return
 
         await self.clean_up_webhooks()
