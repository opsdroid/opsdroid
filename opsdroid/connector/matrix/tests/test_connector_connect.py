import logging

import pytest
from opsdroid.connector.matrix import ConnectorMatrix

from unittest.mock import AsyncMock


def test_constructor(opsdroid, default_config):
    connector = ConnectorMatrix(default_config, opsdroid)
    assert isinstance(connector, ConnectorMatrix)


@pytest.mark.matrix_connector_config("token_config")
@pytest.mark.anyio
async def test_connect_access_token(
    opsdroid,
    connector,
    double_filter_response,
    single_message_sync_response,
    mock_whoami_join,
    mock_api,
):
    assert isinstance(connector, ConnectorMatrix)
    assert connector.access_token == "token"
    await connector.connect()
    await connector.disconnect()

    assert mock_api.called("/_matrix/client/v3/account/whoami")
    assert mock_api.called("/_matrix/client/v3/sync")
    assert mock_api.called("/_matrix/client/v3/join/#test:localhost")

    whoami_call = mock_api.get_request("/_matrix/client/v3/account/whoami", "GET", 0)
    assert "Authorization" in whoami_call.headers
    assert whoami_call.headers["Authorization"] == "Bearer token"


@pytest.mark.matrix_connector_config("token_config")
@pytest.mark.add_response(
    "/_matrix/client/v3/account/whoami",
    "GET",
    {"errcode": "M_UNKNOWN_TOKEN", "error": "Invalid macaroon passed."},
    status=401,
)
@pytest.mark.anyio
async def test_connect_invalid_access_token(caplog, opsdroid, connector, mock_api):
    assert isinstance(connector, ConnectorMatrix)
    assert connector.access_token == "token"
    await connector.connect()
    await connector.disconnect()

    assert mock_api.called("/_matrix/client/v3/account/whoami")

    assert "Error validating response: 'user_id'" in caplog.records[0].message
    assert "Invalid macaroon passed." in caplog.records[1].message
    assert "M_UNKNOWN_TOKEN" in caplog.records[1].message


@pytest.mark.matrix_connector_config("login_config")
@pytest.mark.add_response(
    "/_matrix/client/v3/login",
    "POST",
    {
        "user_id": "@opsdroid:localhost",
        "access_token": "abc123",
        "device_id": "GHTYAJCE",
    },
)
@pytest.mark.anyio
async def test_connect_login(
    opsdroid,
    connector,
    double_filter_response,
    single_message_sync_response,
    mock_whoami_join,
    mock_api,
):
    assert isinstance(connector, ConnectorMatrix)
    await connector.connect()
    await connector.disconnect()

    assert mock_api.called("/_matrix/client/v3/login")

    assert connector.access_token == connector.connection.access_token == "abc123"


@pytest.mark.matrix_connector_config("login_config")
@pytest.mark.add_response(
    "/_matrix/client/v3/login",
    "POST",
    {"errcode": "M_FORBIDDEN", "error": "Invalid password"},
    status=403,
)
@pytest.mark.anyio
async def test_connect_login_error(caplog, opsdroid, connector, mock_api):
    assert isinstance(connector, ConnectorMatrix)
    await connector.connect()
    await connector.disconnect()

    assert mock_api.called("/_matrix/client/v3/login")

    assert "Error validating response: 'user_id'" in caplog.records[0].message
    assert "Invalid password" in caplog.records[1].message
    assert "M_FORBIDDEN" in caplog.records[1].message


@pytest.mark.matrix_connector_config("token_config")
@pytest.mark.add_response(
    "/_matrix/client/v3/account/whoami", "GET", {"user_id": "@opsdroid:localhost"}
)
@pytest.mark.add_response(
    "/_matrix/client/v3/join/#test:localhost",
    "POST",
    {"errcode": "M_FORBIDDEN", "error": "You are not invited to this room."},
    status=403,
)
@pytest.mark.anyio
async def test_connect_join_fail(
    opsdroid,
    connector,
    double_filter_response,
    single_message_sync_response,
    mock_api,
    caplog,
):
    assert isinstance(connector, ConnectorMatrix)
    assert connector.access_token == "token"
    await connector.connect()
    await connector.disconnect()

    assert (
        "opsdroid.connector.matrix.connector",
        logging.ERROR,
        "Error while joining room: #test:localhost, Message: You are not invited to this room. (status code M_FORBIDDEN)",
    ) in caplog.record_tuples


@pytest.mark.matrix_connector_config(
    {"access_token": "token", "rooms": {"main": "#test:localhost"}, "nick": "opsdroid"}
)
@pytest.mark.add_response(
    "/_matrix/client/v3/profile/@opsdroid:localhost/displayname",
    "PUT",
    {"errcode": "M_FORBIDDEN", "error": "Invalid user"},
    status=403,
)
@pytest.mark.anyio
async def test_connect_set_nick_errors(
    opsdroid,
    connector,
    double_filter_response,
    single_message_sync_response,
    mock_whoami_join,
    mock_api,
    caplog,
):
    await connector.connect()
    await connector.disconnect()

    assert (
        "Error validating response: 'displayname' is a required property" in caplog.text
    )
    assert "Error fetching current display_name" in caplog.text
    assert "M_FORBIDDEN" in caplog.text

    caplog.clear()


@pytest.mark.matrix_connector_config(
    {"access_token": "token", "rooms": {"main": "#test:localhost"}, "nick": "opsdroid"}
)
@pytest.mark.add_response(
    "/_matrix/client/v3/profile/@opsdroid:localhost/displayname", "PUT", {}
)
@pytest.mark.add_response(
    "/_matrix/client/v3/profile/@opsdroid:localhost/displayname",
    "GET",
    {"displayname": "Wibble"},
)
@pytest.mark.anyio
async def test_connect_set_nick(
    opsdroid,
    connector,
    double_filter_response,
    single_message_sync_response,
    mock_whoami_join,
    mock_api,
):
    await connector.connect()
    await connector.disconnect()

    assert mock_api.called(
        "/_matrix/client/v3/profile/@opsdroid:localhost/displayname", "GET"
    )
    assert mock_api.called(
<<<<<<< HEAD
        "/_matrix/client/r0/profile/@opsdroid:localhost/displayname", "PUT"
    )


@pytest.mark.matrix_connector_config("token_config")
@pytest.mark.add_response(
    "/_matrix/client/v3/joined_rooms",
    "GET",
    {"joined_rooms": ["!room1:matrix.org", "!room2:matrix.org"]},
)
@pytest.mark.anyio
async def test_get_joined_rooms_success(
    connector,
    mock_api,
):
    """Test that get_joined_rooms successfully returns a list of joined rooms."""

    connector.connection.joined_rooms = AsyncMock(
        return_value={"joined_rooms": ["!room1:matrix.org", "!room2:matrix.org"]}
    )

    rooms = await connector.get_joined_rooms()

    assert rooms == ["!room1:matrix.org", "!room2:matrix.org"]


@pytest.mark.matrix_connector_config("token_config")
@pytest.mark.add_response(
    "/_matrix/client/v3/joined_rooms",
    "GET",
    {"errcode": "M_FORBIDDEN", "error": "Unauthorized request"},
    status=403,
)
@pytest.mark.anyio
async def test_get_joined_rooms_failure(caplog, connector, mock_api):
    """Test that get_joined_rooms returns an empty list on failure and logs an error."""

    connector.connection.joined_rooms = AsyncMock(return_value={})

    with caplog.at_level(logging.ERROR):
        rooms = await connector.get_joined_rooms()

    assert rooms == []
    assert "Unauthorized request" in caplog.text


@pytest.mark.matrix_connector_config("token_config")
@pytest.mark.add_response(
    "/_matrix/client/v3/joined_rooms",
    "GET",
    {},
)
@pytest.mark.anyio
async def test_get_joined_rooms_unexpected_response(connector, mock_api):
    """Test that get_joined_rooms handles an unexpected response format gracefully."""

    connector.connection.joined_rooms = AsyncMock(return_value={})

    rooms = await connector.get_joined_rooms()

    assert rooms == []
=======
        "/_matrix/client/v3/profile/@opsdroid:localhost/displayname", "PUT"
    )
>>>>>>> 2266cf19
<|MERGE_RESOLUTION|>--- conflicted
+++ resolved
@@ -193,8 +193,7 @@
         "/_matrix/client/v3/profile/@opsdroid:localhost/displayname", "GET"
     )
     assert mock_api.called(
-<<<<<<< HEAD
-        "/_matrix/client/r0/profile/@opsdroid:localhost/displayname", "PUT"
+        "/_matrix/client/v3/profile/@opsdroid:localhost/displayname", "PUT"
     )
 
 
@@ -254,8 +253,4 @@
 
     rooms = await connector.get_joined_rooms()
 
-    assert rooms == []
-=======
-        "/_matrix/client/v3/profile/@opsdroid:localhost/displayname", "PUT"
-    )
->>>>>>> 2266cf19
+    assert rooms == []