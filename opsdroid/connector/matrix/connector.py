"""Connector for Matrix (https://matrix.org)."""

import re
import logging
from concurrent.futures import CancelledError
from urllib.parse import urlparse

import aiohttp

from matrix_api_async.api_asyncio import AsyncHTTPAPI
from matrix_client.errors import MatrixRequestError

from opsdroid.connector import Connector, register_event
from opsdroid.events import Message, Image, File

from .html_cleaner import clean
from .create_events import MatrixEventCreator


_LOGGER = logging.getLogger(__name__)

__all__ = ["ConnectorMatrix"]


class ConnectorMatrix(Connector):
    """Connector for Matrix (https://matrix.org)."""

    def __init__(self, config, opsdroid=None):  # noqa: D107
        """Init the config for the connector."""
        super().__init__(config, opsdroid=opsdroid)

        self.name = "ConnectorMatrix"  # The name of your connector
        self.rooms = config.get("rooms", None)
        if not self.rooms:
            self.rooms = {"main": config["room"]}
        self.room_ids = {}
        self.default_target = self.rooms["main"]
        self.mxid = config["mxid"]
        self.nick = config.get("nick", None)
        self.homeserver = config.get("homeserver", "https://matrix.org")
        self.password = config["password"]
        self.room_specific_nicks = config.get("room_specific_nicks", False)
        self.session = None
        self.filter_id = None
        self.connection = None

        self._event_creator = MatrixEventCreator(self)

    @property
    def filter_json(self):
        """Define JSON filter to apply to incoming events."""
        return {
            "event_format": "client",
            "account_data": {"limit": 0, "types": []},
            "presence": {"limit": 0, "types": []},
            "room": {
                "rooms": [],
                "account_data": {"types": []},
                "timeline": {"types": ["m.room.message"]},
                "ephemeral": {"types": []},
                "state": {"types": []},
            },
        }

    async def make_filter(self, api, room_ids):
        """Make a filter on the server for future syncs."""
        fjson = self.filter_json
        for room_id in room_ids:
            fjson["room"]["rooms"].append(room_id)

        resp = await api.create_filter(user_id=self.mxid, filter_params=fjson)

        return resp["filter_id"]

    async def connect(self):
        """Create connection object with chat library."""
        session = aiohttp.ClientSession()
        mapi = AsyncHTTPAPI(self.homeserver, session)

        self.session = session
        login_response = await mapi.login(
            "m.login.password", user=self.mxid, password=self.password
        )
        mapi.token = login_response["access_token"]
        mapi.sync_token = None

        for roomname, room in self.rooms.items():
            response = await mapi.join_room(room)
            self.room_ids[roomname] = response["room_id"]
        self.connection = mapi

        # Create a filter now, saves time on each later sync
        self.filter_id = await self.make_filter(mapi, self.room_ids.values())

        # Do initial sync so we don't get old messages later.
        response = await self.connection.sync(
            timeout_ms=3000,
            filter='{ "room": { "timeline" : { "limit" : 1 } } }',
            set_presence="online",
        )
        self.connection.sync_token = response["next_batch"]

        if self.nick:
            display_name = await self.connection.get_display_name(self.mxid)
            if display_name != self.nick:
                await self.connection.set_display_name(self.mxid, self.nick)

    async def _parse_sync_response(self, response):
        self.connection.sync_token = response["next_batch"]
        for roomid in self.room_ids.values():
            room = response["rooms"]["join"].get(roomid, None)
            if room and "timeline" in room:
                for event in room["timeline"]["events"]:
                    if event["sender"] != self.mxid:
                        return await self._event_creator.create_event(event, roomid)

    async def listen(self):  # pragma: no cover
        """Listen for new messages from the chat service."""
        while True:  # pylint: disable=R1702
            try:
                response = await self.connection.sync(
                    self.connection.sync_token,
<<<<<<< HEAD
                    timeout_ms=int(5 * 60 * 1e3),  # 5m in ms
=======
                    timeout_ms=int(60 * 1e3),  # 1m in ms
>>>>>>> 5159b62d
                    filter=self.filter_id,
                )
                _LOGGER.debug("matrix sync request returned")
                message = await self._parse_sync_response(response)
                if message:
                    await self.opsdroid.parse(message)

            except MatrixRequestError as mre:
                # We can safely ignore timeout errors. The non-standard error
                # codes are returned by Cloudflare.
                if mre.code in [504, 522, 524]:
                    _LOGGER.info("Matrix Sync Timeout (code: %d)", mre.code)
                    continue

                _LOGGER.exception("Matrix Sync Error")
            except CancelledError:
                raise
            except Exception:  # pylint: disable=W0703
                _LOGGER.exception("Matrix Sync Error")

    async def get_nick(self, roomid, mxid):
        """
        Get nickname from user ID.

        Get the nickname of a sender depending on the room specific config
        setting.
        """
        if self.room_specific_nicks:
            try:
                return await self.connection.get_room_displayname(roomid, mxid)
            except Exception:  # pylint: disable=W0703
                # Fallback to the non-room specific one
                logging.exception("Failed to lookup room specific nick for %s", mxid)

        try:
            return await self.connection.get_display_name(mxid)
        except MatrixRequestError as mre:
            # Log the error if it's not the 404 from the user not having a nick
            if mre.code != 404:
                logging.exception("Failed to lookup nick for %s", mxid)
            return mxid

    @staticmethod
    def _get_formatted_message_body(message, body=None, msgtype="m.text"):
        """
        Get HTML from a message.

        Return the json representation of the message in
        "org.matrix.custom.html" format.
        """
        # Markdown leaves a <p></p> around standard messages that we want to
        # strip:
        if message.startswith("<p>"):
            message = message[3:]
            if message.endswith("</p>"):
                message = message[:-4]

        clean_html = clean(message)

        return {
            # Strip out any tags from the markdown to make the body
            "body": body if body else re.sub("<[^<]+?>", "", clean_html),
            "msgtype": msgtype,
            "format": "org.matrix.custom.html",
            "formatted_body": clean_html,
        }

    @register_event(Message)
    async def _send_message(self, message):
        """Send `message.text` back to the chat service."""
        if not message.target.startswith(("!", "#")):
            room_id = self.rooms[message.target]
        else:
            room_id = message.target

        # Ensure we have a room id not alias
        if not room_id.startswith("!"):
            room_id = await self.connection.get_room_id(room_id)
        else:
            room_id = room_id

        try:
            await self.connection.send_message_event(
                room_id,
                "m.room.message",
                self._get_formatted_message_body(message.text),
            )
        except aiohttp.client_exceptions.ServerDisconnectedError:
            _LOGGER.debug("Server had disconnected, retrying send.")
            await self.connection.send_message_event(
                room_id,
                "m.room.message",
                self._get_formatted_message_body(message.text),
            )

    async def _get_image_info(self, image):
        width, height = await image.get_dimensions()
        return {
            "w": width,
            "h": height,
            "mimetype": await image.get_mimetype(),
            "size": len(await image.get_file_bytes()),
        }

    @register_event(File)
    @register_event(Image)
    async def _send_file(self, file_event):
        mxc_url = None
        if file_event.url:
            url = urlparse(file_event.url)
            if url.scheme == "mxc":
                mxc_url = file_event.url
                extra_info = {}

        if not mxc_url:
            mxc_url = await self.connection.media_upload(
                await file_event.get_file_bytes(), await file_event.get_mimetype()
            )

            mxc_url = mxc_url["content_uri"]

        if isinstance(file_event, Image):
            extra_info = await self._get_image_info(file_event)
            msg_type = "m.image"
        else:
            extra_info = {}
            msg_type = "m.file"

        name = file_event.name or "opsdroid_upload"
        await self.connection.send_content(
            file_event.target, mxc_url, name, msg_type, extra_info
        )

    async def disconnect(self):
        """Close the matrix session."""
        await self.session.close()

    def get_roomname(self, room):
        """Get the name of a room from alias or room ID."""
        if room.startswith(("#", "!")):
            for connroom in self.rooms:
                if room in (connroom, self.room_ids[connroom]):
                    return connroom

        return room<|MERGE_RESOLUTION|>--- conflicted
+++ resolved
@@ -120,11 +120,7 @@
             try:
                 response = await self.connection.sync(
                     self.connection.sync_token,
-<<<<<<< HEAD
-                    timeout_ms=int(5 * 60 * 1e3),  # 5m in ms
-=======
                     timeout_ms=int(60 * 1e3),  # 1m in ms
->>>>>>> 5159b62d
                     filter=self.filter_id,
                 )
                 _LOGGER.debug("matrix sync request returned")
