--- conflicted
+++ resolved
@@ -5,9 +5,6 @@
 import pytest
 from opsdroid import events
 from opsdroid.connector.slack.connector import SlackApiError
-<<<<<<< HEAD
-from opsdroid.connector.slack.events import Blocks, EditedBlocks
-=======
 from opsdroid.connector.slack.events import (
     Blocks,
     EditedBlocks,
@@ -15,7 +12,7 @@
     ModalPush,
     ModalUpdate,
 )
->>>>>>> 5de6faa6
+
 from slack_sdk.socket_mode.request import SocketModeRequest
 
 from .conftest import get_path
