--- conflicted
+++ resolved
@@ -9,10 +9,7 @@
 import aiohttp
 import certifi
 from emoji import demojize
-<<<<<<< HEAD
-=======
-
->>>>>>> 33241f2d
+
 from slack_sdk.errors import SlackApiError
 from slack_sdk.socket_mode.aiohttp import SocketModeClient
 from slack_sdk.socket_mode.request import SocketModeRequest
@@ -40,12 +37,8 @@
     "bot-name": str,
     "default-room": str,
     "icon-emoji": str,
-<<<<<<< HEAD
-    "start_thread": bool,
-    "channel-limit": int
-=======
     "start-thread": bool,
->>>>>>> 33241f2d
+    "channel-limit": int,
 }
 
 
@@ -73,7 +66,6 @@
         )
         self.socket_mode_client = (
             SocketModeClient(self.app_token, web_client=self.slack_web_client)
-
             if self.app_token
             else None
         )
@@ -267,14 +259,11 @@
 
         return aiohttp.web.Response(text=json.dumps("Received"), status=200)
 
-<<<<<<< HEAD
     async def get_channels(self):
         """Grab all the channels from the Slack API"""
         channels = await self.slack_web_client.conversations_list(limit=100)
         cursor = channels["response_metadata"].get("next_cursor")
-        _LOGGER.info(
-            "Grabbing channels from Slack API. This might take some time"
-        )
+        _LOGGER.info("Grabbing channels from Slack API. This might take some time")
 
         while True:
             self.known_channels.update({c["name"]: name for c in channels["channels"]})
@@ -296,7 +285,7 @@
             return self.known_channels[channel_name]
         else:
             _LOGGER.debug(_("Channel with name %s not found", channel_name))
-=======
+
     async def search_history_messages(self, channel, start_time, end_time, limit=100):
         """
         Search for messages in a conversation given the intial and end timestamp.
@@ -352,7 +341,6 @@
         _LOGGER.debug("Grabbed a total of %s messages from Slack", messages_count)
 
         return messages
->>>>>>> 33241f2d
 
     async def lookup_username(self, userid):
         """Lookup a username and cache it."""
