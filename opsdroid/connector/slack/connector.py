"""A connector for Slack."""
import asyncio
import json
import logging
import os
import re
import ssl
<<<<<<< HEAD
import time
=======
import urllib.parse
>>>>>>> 5de6faa6

import aiohttp
import arrow
import certifi
import opsdroid.events
from emoji import demojize
<<<<<<< HEAD
from opsdroid.connector import Connector, register_event
from opsdroid.connector.slack.create_events import SlackEventCreator
from opsdroid.connector.slack.events import Blocks, EditedBlocks
=======


>>>>>>> 5de6faa6
from slack_sdk.errors import SlackApiError
from slack_sdk.socket_mode.aiohttp import SocketModeClient
from slack_sdk.socket_mode.request import SocketModeRequest
from slack_sdk.socket_mode.response import SocketModeResponse
from slack_sdk.web.async_client import AsyncWebClient
from voluptuous import Required

<<<<<<< HEAD
=======

import opsdroid.events
from opsdroid.connector import Connector, register_event
from opsdroid.connector.slack.create_events import SlackEventCreator
from opsdroid.connector.slack.events import (
    Blocks,
    EditedBlocks,
    ModalOpen,
    ModalPush,
    ModalUpdate,
)


>>>>>>> 5de6faa6
_LOGGER = logging.getLogger(__name__)

_USE_BOT_TOKEN_MSG = (
    "Please upgrade your config with a new Slack 'bot-token' instead of the classic 'token'. "
    "Startig v0.22.0 RTM support has been dropped in favour of Socket Mode. "
    "Please check Slack Connector docs for instructions on how to migrate. "
    "https://docs.opsdroid.dev/en/stable/connectors/slack.html"
)
CONFIG_SCHEMA = {
    Required("bot-token", msg=_USE_BOT_TOKEN_MSG): str,
    "socket-mode": bool,
    "app-token": str,
    "bot-name": str,
    "default-room": str,
    "icon-emoji": str,
    "start-thread": bool,
    "refresh-interval": int,
    "channel-limit": int,
}


class ConnectorSlack(Connector):
    """A connector for Slack."""

    def __init__(self, config, opsdroid=None):
        """Create the connector."""
        super().__init__(config, opsdroid=opsdroid)
        _LOGGER.debug(_("Starting Slack connector."))
        self.name = config.get("name", "slack")
        self.bot_token = config["bot-token"]
        self.bot_name = config.get("bot-name", "opsdroid")
        self.default_target = config.get("default-room", "#general")
        self.icon_emoji = config.get("icon-emoji", ":robot_face:")
        self.start_thread = config.get("start-thread", False)
        self.socket_mode = config.get("socket-mode", True)
        self.app_token = config.get("app-token")
        self.channel_limit = config.get("channel-limit", 100)
        self.refresh_interval = config.get("refresh-interval", 600)
        self.ssl_context = ssl.create_default_context(cafile=certifi.where())
        self.slack_web_client = AsyncWebClient(
            token=self.bot_token,
            ssl=self.ssl_context,
            proxy=os.environ.get("HTTPS_PROXY"),
        )
        self.socket_mode_client = (
            SocketModeClient(self.app_token, web_client=self.slack_web_client)
            if self.app_token
            else None
        )
        self.auth_info = None
        self.user_info = None
        self.bot_id = None
        self.known_users = {}
        self.known_channels = {}

        self._event_creator = SlackEventCreator(self)
        self._event_queue = asyncio.Queue()
        self._event_queue_task = None

    async def _queue_worker(self):
        while True:
            payload = await self._event_queue.get()
            try:
                await self.event_handler(payload)
            finally:
                self._event_queue.task_done()

    async def connect(self):
        """Connect to the chat service."""
        _LOGGER.info(_("Connecting to Slack."))

        try:
            self.auth_info = (await self.slack_web_client.api_call("auth.test")).data
            self.user_info = (
                await self.slack_web_client.api_call(
                    "users.info",
                    http_verb="GET",
                    params={"user": self.auth_info["user_id"]},
                )
            ).data
            self.bot_id = self.user_info["user"]["profile"]["bot_id"]
            self.opsdroid.create_task(self._get_channels())
        except SlackApiError as error:
            _LOGGER.error(
                _(
                    "Unable to connect to Slack due to %s."
                    "The Slack Connector will not be available."
                ),
                error,
            )
        else:

            if self.socket_mode:
                if not self.socket_mode_client:
                    _LOGGER.error(_(_USE_BOT_TOKEN_MSG))
                    _LOGGER.error(_("The Slack Connector will not be available."))

                    return
                self.socket_mode_client.socket_mode_request_listeners.append(
                    self.socket_event_handler
                )
                await self.socket_mode_client.connect()
                _LOGGER.info(_("Connected successfully with socket mode"))
            else:
                # Create a task for background processing events received by
                # the web event handler.
                self._event_queue_task = asyncio.create_task(self._queue_worker())

                self.opsdroid.web_server.web_app.router.add_post(
                    f"/connector/{self.name}",
                    self.web_event_handler,
                )
                _LOGGER.info(_("Connected successfully with events api"))

            _LOGGER.debug(_("Connected as %s."), self.bot_name)
            _LOGGER.debug(_("Using icon %s."), self.icon_emoji)
            _LOGGER.debug(_("Default room is %s."), self.default_target)

    async def disconnect(self):
        """Disconnect from Slack.

        Cancels the event queue worker task and disconnects the
        socket_mode_client if socket mode was enabled."""

        if self._event_queue_task:
            self._event_queue_task.cancel()
            await asyncio.gather(self._event_queue_task, return_exceptions=True)

        if self.socket_mode_client:
            await self.socket_mode_client.disconnect()
            await self.socket_mode_client.close()

    async def listen(self):
        """Listen for and parse new messages."""

    def _generate_base_data(self, event: opsdroid.events.Event) -> dict:
        """Generate a base data dict to send to the slack API.

        The data dictionary will always contain `channel`, `username`
        and `icon_emoj` which can be derived from the event or the
        slack config.

        If we want to send messages in a thread, we need to include
        thread_ts from the linked event (the message received by opsdroid) and the slack api will know that this new message
        should be included in a thread and not in the channel.

        """
        data = {
            "channel": event.target,
            "username": self.bot_name,
            "icon_emoji": self.icon_emoji,
        }

        if event.linked_event:
            raw_event = event.linked_event.raw_event

            if isinstance(raw_event, dict) and "thread_ts" in raw_event:
                if event.linked_event.event_id != raw_event["thread_ts"]:
                    # Linked Event is inside a thread
                    data["thread_ts"] = raw_event["thread_ts"]
            elif self.start_thread:
                data["thread_ts"] = event.linked_event.event_id

        return data

    async def _get_channels(self):
        """Grab all the channels from the Slack API"""

        while self.opsdroid.eventloop.is_running():
            _LOGGER.info(_("Updating Channels from Slack API at %s."), time.asctime())
            channels = await self.slack_web_client.conversations_list(
                limit=self.channel_limit
            )
            cursor = channels["response_metadata"].get("next_cursor")

            while cursor:
                self.known_channels.update({c["name"]: c for c in channels["channels"]})

                channels = await self.slack_web_client.conversations_list(
                    cursor=cursor, limit=self.channel_limit
                )
                cursor = channels["response_metadata"].get("next_cursor")

            channel_count = len(self.known_channels.keys())
            _LOGGER.info("Grabbed a total of %s channels from Slack", channel_count)
            await asyncio.sleep(self.refresh_interval - arrow.now().time().second)

    async def event_handler(self, payload):
        """Handle different payload types and parse the resulting events"""

        if "command" in payload:
            payload["type"] = "command"

        if "type" in payload:
            if payload["type"] == "event_callback":
                event = await self._event_creator.create_event(payload["event"], None)
            else:
                event = await self._event_creator.create_event(payload, None)

        if event:
            if isinstance(event, list):
                for e in event:
                    _LOGGER.debug(f"Got slack event: {e}")
                    await self.opsdroid.parse(e)

            if isinstance(event, opsdroid.events.Event):
                _LOGGER.debug(f"Got slack event: {event}")
                await self.opsdroid.parse(event)
        else:
            _LOGGER.debug(
                "Event returned empty for payload: %s. Event was not parsed", payload
            )

    async def socket_event_handler(
        self, client: SocketModeClient, req: SocketModeRequest
    ):
        payload = {}

        response = SocketModeResponse(envelope_id=req.envelope_id)
        await client.send_socket_mode_response(response)
        payload = req.payload

        await self.event_handler(payload)

    async def web_event_handler(self, request):
        """Handle events from the Events API and Interactive actions in Slack.
        Following types are handled:
            url_verification, event_callback, block_actions, message_action, view_submission, view_closed

        Return:
            A 200 OK response. The Messenger Platform will resend the webhook
            event every 20 seconds, until a 200 OK response is received.
            Failing to return a 200 OK may cause your webhook to be
            unsubscribed by the Messenger Platform.
        """
        payload = {}

        if request.content_type == "application/x-www-form-urlencoded":
            req = await request.post()

            if "payload" in req:
                payload = json.loads(req["payload"])
            else:
                # Some payloads (ie: view_submission) don't come with proper formatting
                # Convert the request to text, and later attempt to load the json

                if len(req.keys()) == 1:
                    req = await request.text()
                    req = urllib.parse.unquote(req)

                    if "payload={" in req:
                        req = req.replace("payload=", "")
                        payload = json.loads(req)
                else:
                    payload = dict(req)

        elif request.content_type == "application/json":
            payload = await request.json()

        if payload.get("type") == "url_verification":
            return aiohttp.web.json_response({"challenge": payload["challenge"]})

        # Put the event in the queue to process it in the background and
        # immediately acknowledge the reception by returning status code 200.
        # Slack will resend events that have not been acknowledged within 3
        # seconds and we want to avoid that.
        #
        # https://api.slack.com/apis/connections/events-api#the-events-api__responding-to-events
        self._event_queue.put_nowait(payload)

        return aiohttp.web.Response(text=json.dumps("Received"), status=200)

    async def find_channel(self, channel_name):
        """
        Given a channel name return the channel properties.

        args:
            channel_name: the name of the channel. ie: general

        returns:
            dict with channel details

        **Basic Usage Example in a Skill:**

        .. code-block:: python

            from opsdroid.skill import Skill
            from opsdroid.matchers import match_regex

            class SearchMessagesSkill(Skill):
                @match_regex(r"find channel")
                async def find_channel(self, message):
                    """ """
                    slack = self.opsdroid.get_connector("slack")
                    channel = await slack.find_channel(channel_name="general")
                    await message.respond(str(channel))
        """

        if channel_name in self.known_channels:
            return self.known_channels[channel_name]
        _LOGGER.info(_("Channel with name %s not found"), channel_name)

    async def search_history_messages(self, channel, start_time, end_time, limit=100):
        """
        Search for messages in a conversation given the intial and end timestamp.

        args:
            channel: channel id
            start_time: epoch timestamp with micro seconds when to start the search
            end_time: epoch timestime with micro seconds when to end the search
            limit: limit of results per query to the API

        returns:
            list of messages between the that timeframe

        **Basic Usage Example in a Skill:**

        .. code-block:: python

            from opsdroid.skill import Skill
            from opsdroid.matchers import match_regex

            class SearchMessagesSkill(Skill):
                @match_regex(r"search messages")
                async def search_messages(self, message):
                    """ """
                    slack = self.opsdroid.get_connector("slack")
                    messages = await slack.search_history_messages(
                        "CHANEL_ID", start_time="1512085950.000216", end_time="1512104434.000490"
                    )
                    await message.respond(str(messages))
        """
        messages = []
        history = await self.slack_web_client.conversations_history(
            channel=channel, oldest=start_time, latest=end_time, limit=limit
        )
        cursor = history.get("response_metadata", {}).get("next_cursor")

        if limit > 1000:
            _LOGGER.info(
                "Grabbing message history from Slack API. This might take some time"
            )

        while True:
            messages += history["messages"]

            if cursor:
                history = await self.slack_web_client.conversations_history(
                    channel=channel, oldest=start_time, latest=end_time, cursor=cursor
                )
                cursor = history.get("response_metadata", {}).get("next_cursor")
            else:
                break
        messages_count = len(messages)
        _LOGGER.debug("Grabbed a total of %s messages from Slack", messages_count)

        return messages

    async def lookup_username(self, userid):
        """Lookup a username and cache it."""

        if userid in self.known_users:
            user_info = self.known_users[userid]
        else:
            response = await self.slack_web_client.users_info(user=userid)
            user_info = response.data["user"]

            if isinstance(user_info, dict):
                self.known_users[userid] = user_info

        return user_info

    async def replace_usernames(self, message):
        """Replace User ID with username in message text."""
        userids = re.findall(r"\<\@([A-Z0-9]+)(?:\|.+)?\>", message)

        for userid in userids:
            user_info = await self.lookup_username(userid)
            message = message.replace(
                "<@{userid}>".format(userid=userid), user_info["name"]
            )

        return message

    @register_event(opsdroid.events.Message)
    async def _send_message(self, message):
        """Respond with a message."""
        _LOGGER.debug(
            _("Responding with: '%s' in room  %s."), message.text, message.target
        )

        data = self._generate_base_data(message)
        data["text"] = message.text

        return await self.slack_web_client.api_call(
            "chat.postMessage",
            data=data,
        )

    @register_event(opsdroid.events.EditedMessage)
    async def _edit_message(self, message):
        """Edit a message."""
        _LOGGER.debug(
            _("Editing message with timestamp: '%s' to %s in room  %s."),
            message.linked_event,
            message.text,
            message.target,
        )
        data = {
            "channel": message.target,
            "ts": message.linked_event,
            "text": message.text,
        }

        return await self.slack_web_client.api_call(
            "chat.update",
            data=data,
        )

    @register_event(Blocks)
    async def _send_blocks(self, blocks):
        """Respond with structured blocks."""
        _LOGGER.debug(
            _("Responding with interactive blocks in room %s."), blocks.target
        )
        data = self._generate_base_data(blocks)
        data["blocks"] = blocks.blocks

        return await self.slack_web_client.api_call("chat.postMessage", data=data)

    @register_event(EditedBlocks)
    async def _edit_blocks(self, blocks):
        """Edit a particular block."""
        _LOGGER.debug(
            _("Editing interactive blocks with timestamp: '%s' in room  %s."),
            blocks.linked_event,
            blocks.target,
        )
        data = {
            "channel": blocks.target,
            "ts": blocks.linked_event,
            "blocks": blocks.blocks,
        }

        return await self.slack_web_client.api_call(
            "chat.update",
            data=data,
        )

    @register_event(ModalOpen)
    async def _open_modal(self, modal):
        """Respond with opening a Modal.

        https://api.slack.com/methods/views.open
        """
        _LOGGER.debug(_("Opening modal with trigger id: %s."), modal.trigger_id)

        return await self.slack_web_client.api_call(
            "views.open",
            data={"trigger_id": modal.trigger_id, "view": modal.view},
        )

    @register_event(ModalUpdate)
    async def _update_modal(self, modal):
        """Respond an update to a Modal.

        https://api.slack.com/methods/views.update
        """
        _LOGGER.debug(_("Opening modal with trigger id: %s."), modal.external_id)
        data = {"external_id": modal.external_id, "view": modal.view}

        if modal.hash:
            data["hash"] = modal.hash

        return await self.slack_web_client.api_call("views.update", data=data)

    @register_event(ModalPush)
    async def _push_modal(self, modal):
        """Respond by pushing a view onto the stack of a root view.

        https://api.slack.com/methods/views.push
        """
        _LOGGER.debug(_("Pushing modal with trigger id: %s."), modal.trigger_id)

        return await self.slack_web_client.api_call(
            "views.push",
            data={"trigger_id": modal.trigger_id, "view": modal.view},
        )

    @register_event(opsdroid.events.Reaction)
    async def send_reaction(self, reaction):
        """React to a message."""
        emoji = demojize(reaction.emoji).replace(":", "")
        _LOGGER.debug(_("Reacting with: %s."), emoji)
        try:
            return await self.slack_web_client.api_call(
                "reactions.add",
                data={
                    "name": emoji,
                    "channel": reaction.target,
                    "timestamp": reaction.linked_event.event_id,
                },
            )
        except SlackApiError as error:
            if "invalid_name" in str(error):
                _LOGGER.warning(_("Slack does not support the emoji %s."), emoji)
            else:
                raise

    @register_event(opsdroid.events.NewRoom)
    async def _send_room_creation(self, creation_event):
        _LOGGER.debug(_("Creating room %s."), creation_event.name)

        return await self.slack_web_client.api_call(
            "conversations.create", data={"name": creation_event.name}
        )

    @register_event(opsdroid.events.RoomName)
    async def _send_room_name_set(self, name_event):
        _LOGGER.debug(
            _("Renaming room %s to '%s'."), name_event.target, name_event.name
        )

        return await self.slack_web_client.api_call(
            "conversations.rename",
            data={"channel": name_event.target, "name": name_event.name},
        )

    @register_event(opsdroid.events.JoinRoom)
    async def _send_join_room(self, join_event):
        return await self.slack_web_client.api_call(
            "conversations.join", data={"channel": join_event.target}
        )

    @register_event(opsdroid.events.UserInvite)
    async def _send_user_invitation(self, invite_event):
        _LOGGER.debug(
            _("Inviting user %s to room '%s'."), invite_event.user, invite_event.target
        )

        return await self.slack_web_client.api_call(
            "conversations.invite",
            data={"channel": invite_event.target, "users": invite_event.user_id},
        )

    @register_event(opsdroid.events.RoomDescription)
    async def _send_room_description(self, desc_event):
        return await self.slack_web_client.api_call(
            "conversations.setTopic",
            data={"channel": desc_event.target, "topic": desc_event.description},
        )

    @register_event(opsdroid.events.PinMessage)
    async def _send_pin_message(self, pin_event):
        return await self.slack_web_client.api_call(
            "pins.add",
            data={
                "channel": pin_event.target,
                "timestamp": pin_event.linked_event.event_id,
            },
        )

    @register_event(opsdroid.events.UnpinMessage)
    async def _send_unpin_message(self, unpin_event):
        return await self.slack_web_client.api_call(
            "pins.remove",
            data={
                "channel": unpin_event.target,
                "timestamp": unpin_event.linked_event.event_id,
            },
        )<|MERGE_RESOLUTION|>--- conflicted
+++ resolved
@@ -5,34 +5,21 @@
 import os
 import re
 import ssl
-<<<<<<< HEAD
 import time
-=======
 import urllib.parse
->>>>>>> 5de6faa6
 
 import aiohttp
 import arrow
 import certifi
 import opsdroid.events
 from emoji import demojize
-<<<<<<< HEAD
-from opsdroid.connector import Connector, register_event
-from opsdroid.connector.slack.create_events import SlackEventCreator
-from opsdroid.connector.slack.events import Blocks, EditedBlocks
-=======
-
-
->>>>>>> 5de6faa6
+
 from slack_sdk.errors import SlackApiError
 from slack_sdk.socket_mode.aiohttp import SocketModeClient
 from slack_sdk.socket_mode.request import SocketModeRequest
 from slack_sdk.socket_mode.response import SocketModeResponse
 from slack_sdk.web.async_client import AsyncWebClient
 from voluptuous import Required
-
-<<<<<<< HEAD
-=======
 
 import opsdroid.events
 from opsdroid.connector import Connector, register_event
@@ -46,7 +33,6 @@
 )
 
 
->>>>>>> 5de6faa6
 _LOGGER = logging.getLogger(__name__)
 
 _USE_BOT_TOKEN_MSG = (
