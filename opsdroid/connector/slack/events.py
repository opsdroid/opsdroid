--- conflicted
+++ resolved
@@ -189,17 +189,6 @@
         msgtype = event["subtype"] if "subtype" in event.keys() else "message"
         return await self.message_subtypes[msgtype](event, channel)
 
-<<<<<<< HEAD
-    async def replace_usernames(self, message):
-        """Replace User ID with username in message text."""
-        userids = re.findall(r"\<\@([A-Z0-9]+)(?:\|.+)?\>", message)
-        for userid in userids:
-            user_info = await self.connector.lookup_username(userid)
-            message = message.replace(
-                "<@{userid}>".format(userid=userid), user_info["name"]
-            )
-        return message
-
     async def _get_user_name(self, event):
         try:
             user_info = await self.connector.lookup_username(event["user"])
@@ -209,20 +198,6 @@
         return user_info["name"]
 
     async def create_message(self, event, channel, user_name=None):
-=======
-    async def get_username(self, user_id):
-        # Lookup username
-        _LOGGER.debug("Looking up sender username")
-        try:
-            user_info = await self.connector.lookup_username(user_id)
-            user_name = user_info.get("real_name", "") or user_info["name"]
-        except ValueError:  # pragma: nocover
-            return user_id
-
-        return user_name
-
-    async def create_message(self, event, channel):
->>>>>>> a3c30297
         """Send a Message event."""
 
         if user_name is None:
