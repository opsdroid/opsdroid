--- conflicted
+++ resolved
@@ -130,7 +130,9 @@
 
 
 def slack_to_creator(f):
-    """Wrap a callback so that RTMClient can work."""
+    """
+    Wrap a callback so that RTMClient can work.
+    """
 
     async def wrapper(self, **kwargs):
         event = kwargs["data"]
@@ -147,7 +149,7 @@
     """Create opsdroid events from Slack ones."""
 
     def __init__(self, connector, *args, **kwargs):
-        """Initialise the event creator."""
+        """Initialise the event creator"""
         super().__init__(connector, *args, **kwargs)
         self.connector = connector
 
@@ -254,11 +256,7 @@
 
     @slack_to_creator
     async def unarchive_room(self, event, channel):
-<<<<<<< HEAD
-        """Send a ChannelUnrchived event"""
-=======
-        """Send a ChannelArchived event."""
->>>>>>> 1b58b4c5
+        """Send a ChannelUnarchived event"""
         return ChannelUnarchived(
             target=channel,
             connector=self.connector,
