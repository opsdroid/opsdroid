"""A connector for Slack."""
import logging
import asyncio
import json
import re

import aiohttp
import websockets
import slacker
from aioslacker import Slacker
from emoji import demojize

from opsdroid.connector import Connector, register_event
<<<<<<< HEAD
from opsdroid import events
from opsdroid.connector.slack.events import Blocks, SlackEventCreator
=======
from opsdroid.events import Message, Reaction, File, Image
>>>>>>> 82443f5a


_LOGGER = logging.getLogger(__name__)


class ConnectorSlack(Connector):
    """A connector for Slack."""

    def __init__(self, config, opsdroid=None):
        """Create the connector."""
        super().__init__(config, opsdroid=opsdroid)
        _LOGGER.debug("Starting Slack connector")
        self.name = "slack"
        self.default_target = config.get("default-room", "#general")
        self.icon_emoji = config.get("icon-emoji", ":robot_face:")
        self.token = config["api-token"]
        self.timeout = config.get("connect-timeout", 10)
        self.slacker = Slacker(token=self.token, timeout=self.timeout)
        self.has_files_access = None
        self.websocket = None
        self.bot_name = config.get("bot-name", "opsdroid")
        self.known_users = {}
        self.keepalive = None
        self.reconnecting = False
        self.listening = True
        self._message_id = 0

        self._event_creator = SlackEventCreator(self)

    async def connect(self):
        """Connect to the chat service."""
        _LOGGER.info("Connecting to Slack")

        try:
            connection = await self.slacker.rtm.start()
            self.websocket = await websockets.connect(connection.body["url"])

            self.has_files_access = await self.check_for_files_access()

            _LOGGER.debug("Connected as %s", self.bot_name)
            _LOGGER.debug("Using icon %s", self.icon_emoji)
            _LOGGER.debug("Default room is %s", self.default_target)
            _LOGGER.info("Connected successfully")

            if self.keepalive is None or self.keepalive.done():
                self.keepalive = self.opsdroid.eventloop.create_task(
                    self.keepalive_websocket()
                )
        except aiohttp.ClientOSError as error:
            _LOGGER.error(error)
            _LOGGER.error("Failed to connect to Slack, retrying in 10")
            await self.reconnect(10)
        except slacker.Error as error:
            _LOGGER.error(
                "Unable to connect to Slack due to %s - "
                "The Slack Connector will not be available.",
                error,
            )
        except Exception:
            await self.disconnect()
            raise

    async def reconnect(self, delay=None):
        """Reconnect to the websocket."""
        try:
            self.reconnecting = True
            if delay is not None:
                await asyncio.sleep(delay)
            await self.connect()
        finally:
            self.reconnecting = False

    async def disconnect(self):
        """Disconnect from Slack."""
        await self.slacker.close()

    async def listen(self):
        """Listen for and parse new messages."""
        while self.listening:
            try:
                await self.receive_from_websocket()
            except AttributeError:
                break

    async def receive_from_websocket(self):
        """Get the next message from the websocket."""
        try:
            content = await self.websocket.recv()
            await self.triage_event(json.loads(content))
        except websockets.exceptions.ConnectionClosed:
            _LOGGER.info("Slack websocket closed, reconnecting...")
            await self.reconnect(5)

    async def triage_event(self, event):
        """Inspect an event and trigger the correct processing method."""
        if "type" in event and event["type"] == "message":
            await self.process_message(event)

    async def process_message(self, message):
        """Process a raw message and pass it to the parser."""
<<<<<<< HEAD
        if "type" in message and message["type"] == "message" and "user" in message:
=======
        if "user" in message:
>>>>>>> 82443f5a

            # Ignore bot messages
            if "subtype" in message and message["subtype"] == "bot_message":
                return

            # Lookup username
            _LOGGER.debug("Looking up sender username")
            try:
                user_info = await self.lookup_username(message["user"])
            except ValueError:
                return

            # Replace usernames in the message
            _LOGGER.debug("Replacing userids in message with usernames")
            message["text"] = await self.replace_usernames(message["text"])

            event = await self._event_creator.create_event(event, message['channel'])
            await self.opsdroiid.parse(event)

            # await self.opsdroid.parse(
            #     events.Message(
            #         message["text"],
            #         user_info["name"],
            #         message["channel"],
            #         self,
            #         raw_event=message,
            #     )
            # )

<<<<<<< HEAD
    @register_event(events.Message)
    async def _send_message(self, message):
=======
            # Process any files included in the message
            if 'files' in message and message['files']:
                for file_to_process in message['files']:
                    await self.process_shared_file(message,
                                                   file_to_process,
                                                   user_info)

    async def process_shared_file(self, message, file_to_process, user_info):
        """Process a shared file and parse."""
        kwargs = dict(url=file_to_process['url_private_download'],
                      url_headers={
                          "Authorization": "Bearer: {}".format(self.token)
                      },
                      mimetype=file_to_process['mimetype'],
                      name=file_to_process['name'],
                      user=user_info["name"],
                      target=message["channel"],
                      connector=self,
                      event_id=message['event_ts'],
                      raw_event=file_to_process)
        if 'image' in file_to_process['mimetype']:
            await self.opsdroid.parse(Image(**kwargs))
        else:
            await self.opsdroid.parse(File(**kwargs))

    @register_event(Message)
    async def send_message(self, message):
>>>>>>> 82443f5a
        """Respond with a message."""
        _LOGGER.debug("Responding with: '%s' in room  %s", message.text, message.target)
        await self.slacker.chat.post_message(
            message.target,
            message.text,
            as_user=False,
            username=self.bot_name,
            icon_emoji=self.icon_emoji,
        )

    @register_event(Blocks)
    async def _send_blocks(self, blocks):
        """Respond with structured blocks."""
        _LOGGER.debug("Responding with interactive blocks in room  %s", blocks.target)
        await self.slacker.chat.post(
            "chat.postMessage",
            data={
                "channel": blocks.target,
                "username": self.bot_name,
                "blocks": blocks.blocks,
                "icon_emoji": self.icon_emoji,
            },
        )

    @register_event(events.Reaction)
    async def send_reaction(self, reaction):
        """React to a message."""
        emoji = demojize(reaction.emoji)
        _LOGGER.debug("Reacting with: %s", emoji)
        try:
            await self.slacker.reactions.post(
                "reactions.add",
                data={
                    "name": emoji,
                    "channel": reaction.target,
                    "timestamp": reaction.linked_event.raw_event["ts"],
                },
            )
        except slacker.Error as error:
            if str(error) == "invalid_name":
                _LOGGER.warning("Slack does not support the emoji %s", emoji)
            else:
                raise

    async def keepalive_websocket(self):
        """Keep pinging the websocket to keep it alive."""
        while self.listening:
            await self.ping_websocket()

    async def ping_websocket(self):
        """Ping the websocket."""
        await asyncio.sleep(60)
        self._message_id += 1
        try:
            await self.websocket.send(
                json.dumps({"id": self._message_id, "type": "ping"})
            )
        except (
            websockets.exceptions.InvalidState,
            websockets.exceptions.ConnectionClosed,
            aiohttp.ClientOSError,
            TimeoutError,
        ):
            _LOGGER.info("Slack websocket closed, reconnecting...")
            if not self.reconnecting:
                await self.reconnect()

    async def lookup_username(self, userid):
        """Lookup a username and cache it."""
        if userid in self.known_users:
            user_info = self.known_users[userid]
        else:
            response = await self.slacker.users.info(userid)
            user_info = response.body["user"]
            if isinstance(user_info, dict):
                self.known_users[userid] = user_info
            else:
                raise ValueError("Returned user is not a dict.")
        return user_info

    async def replace_usernames(self, message):
        """Replace User ID with username in message text."""
        userids = re.findall(r"\<\@([A-Z0-9]+)(?:\|.+)?\>", message)
        for userid in userids:
            user_info = await self.lookup_username(userid)
<<<<<<< HEAD
            message = message.replace(
                "<@{userid}>".format(userid=userid), user_info["name"]
            )
        return message

    @register_event(events.NewRoom)
    async def _send_room_creation(self, creation_event):
        params = creation_event.room_params
        params = params.get('slack', params)
        return await self.slacker.channels.create(
            self.token,
            creation_event.name,
            validate=params.get('validate', 'true'))

    @register_event(events.RoomName)
    async def _send_room_name_set(self, name_event):
        return await self.slacker.channels.rename(self.token, name_event.target,
                                                  name_event.name, 'true')

    @register_event(events.JoinRoom)
    async def _send_join_room(self, join_event):
        return await self.slacker.channels.join(self.token, join_event.target, 'true')

    @register_event(events.UserInvite)
    async def _send_user_invitation(self, invite_event):
        return await self.slacker.channels.invite(self.token,
                                                  invite_event.target,
                                                  invite_event.user)

    @register_event(events.RoomDescription)
    async def _send_room_desciption(self, desc_event):
        return await self.slacker.channels.setTopic(self.token,
                                                    desc_event.target,
                                                    desc_event.description)
=======
            message = message.replace("<@{userid}>".format(userid=userid),
                                      user_info["name"])
        return message

    async def check_for_files_access(self):
        """Check whether bot token has access to Slack files."""
        try:
            await self.slacker.files.list()
        except slacker.Error as error:
            _LOGGER.debug(error)
            return False
        return True
>>>>>>> 82443f5a
<|MERGE_RESOLUTION|>--- conflicted
+++ resolved
@@ -11,12 +11,8 @@
 from emoji import demojize
 
 from opsdroid.connector import Connector, register_event
-<<<<<<< HEAD
 from opsdroid import events
 from opsdroid.connector.slack.events import Blocks, SlackEventCreator
-=======
-from opsdroid.events import Message, Reaction, File, Image
->>>>>>> 82443f5a
 
 
 _LOGGER = logging.getLogger(__name__)
@@ -35,7 +31,6 @@
         self.token = config["api-token"]
         self.timeout = config.get("connect-timeout", 10)
         self.slacker = Slacker(token=self.token, timeout=self.timeout)
-        self.has_files_access = None
         self.websocket = None
         self.bot_name = config.get("bot-name", "opsdroid")
         self.known_users = {}
@@ -105,23 +100,14 @@
         """Get the next message from the websocket."""
         try:
             content = await self.websocket.recv()
-            await self.triage_event(json.loads(content))
+            await self.process_message(json.loads(content))
         except websockets.exceptions.ConnectionClosed:
             _LOGGER.info("Slack websocket closed, reconnecting...")
             await self.reconnect(5)
 
-    async def triage_event(self, event):
-        """Inspect an event and trigger the correct processing method."""
-        if "type" in event and event["type"] == "message":
-            await self.process_message(event)
-
     async def process_message(self, message):
         """Process a raw message and pass it to the parser."""
-<<<<<<< HEAD
         if "type" in message and message["type"] == "message" and "user" in message:
-=======
-        if "user" in message:
->>>>>>> 82443f5a
 
             # Ignore bot messages
             if "subtype" in message and message["subtype"] == "bot_message":
@@ -151,38 +137,8 @@
             #     )
             # )
 
-<<<<<<< HEAD
     @register_event(events.Message)
     async def _send_message(self, message):
-=======
-            # Process any files included in the message
-            if 'files' in message and message['files']:
-                for file_to_process in message['files']:
-                    await self.process_shared_file(message,
-                                                   file_to_process,
-                                                   user_info)
-
-    async def process_shared_file(self, message, file_to_process, user_info):
-        """Process a shared file and parse."""
-        kwargs = dict(url=file_to_process['url_private_download'],
-                      url_headers={
-                          "Authorization": "Bearer: {}".format(self.token)
-                      },
-                      mimetype=file_to_process['mimetype'],
-                      name=file_to_process['name'],
-                      user=user_info["name"],
-                      target=message["channel"],
-                      connector=self,
-                      event_id=message['event_ts'],
-                      raw_event=file_to_process)
-        if 'image' in file_to_process['mimetype']:
-            await self.opsdroid.parse(Image(**kwargs))
-        else:
-            await self.opsdroid.parse(File(**kwargs))
-
-    @register_event(Message)
-    async def send_message(self, message):
->>>>>>> 82443f5a
         """Respond with a message."""
         _LOGGER.debug("Responding with: '%s' in room  %s", message.text, message.target)
         await self.slacker.chat.post_message(
@@ -268,52 +224,7 @@
         userids = re.findall(r"\<\@([A-Z0-9]+)(?:\|.+)?\>", message)
         for userid in userids:
             user_info = await self.lookup_username(userid)
-<<<<<<< HEAD
             message = message.replace(
                 "<@{userid}>".format(userid=userid), user_info["name"]
             )
-        return message
-
-    @register_event(events.NewRoom)
-    async def _send_room_creation(self, creation_event):
-        params = creation_event.room_params
-        params = params.get('slack', params)
-        return await self.slacker.channels.create(
-            self.token,
-            creation_event.name,
-            validate=params.get('validate', 'true'))
-
-    @register_event(events.RoomName)
-    async def _send_room_name_set(self, name_event):
-        return await self.slacker.channels.rename(self.token, name_event.target,
-                                                  name_event.name, 'true')
-
-    @register_event(events.JoinRoom)
-    async def _send_join_room(self, join_event):
-        return await self.slacker.channels.join(self.token, join_event.target, 'true')
-
-    @register_event(events.UserInvite)
-    async def _send_user_invitation(self, invite_event):
-        return await self.slacker.channels.invite(self.token,
-                                                  invite_event.target,
-                                                  invite_event.user)
-
-    @register_event(events.RoomDescription)
-    async def _send_room_desciption(self, desc_event):
-        return await self.slacker.channels.setTopic(self.token,
-                                                    desc_event.target,
-                                                    desc_event.description)
-=======
-            message = message.replace("<@{userid}>".format(userid=userid),
-                                      user_info["name"])
-        return message
-
-    async def check_for_files_access(self):
-        """Check whether bot token has access to Slack files."""
-        try:
-            await self.slacker.files.list()
-        except slacker.Error as error:
-            _LOGGER.debug(error)
-            return False
-        return True
->>>>>>> 82443f5a
+        return message