"""A connector for Slack."""
import logging
import asyncio
import json
import re

import aiohttp
import websockets
import slacker
from aioslacker import Slacker
from emoji import demojize

from opsdroid.connector import Connector, register_event
<<<<<<< HEAD
from opsdroid.events import Message, Reaction, RoomCreation
=======
from opsdroid.events import Message, Reaction
from opsdroid.connector.slack.events import Blocks
>>>>>>> af1c098a


_LOGGER = logging.getLogger(__name__)


class ConnectorSlack(Connector):
    """A connector for Slack."""

    def __init__(self, config, opsdroid=None):
        """Create the connector."""
        super().__init__(config, opsdroid=opsdroid)
        _LOGGER.debug("Starting Slack connector")
        self.name = "slack"
        self.default_target = config.get("default-room", "#general")
        self.icon_emoji = config.get("icon-emoji", ":robot_face:")
        self.token = config["api-token"]
        self.timeout = config.get("connect-timeout", 10)
        self.slacker = Slacker(token=self.token, timeout=self.timeout)
        self.websocket = None
        self.bot_name = config.get("bot-name", "opsdroid")
        self.known_users = {}
        self.keepalive = None
        self.reconnecting = False
        self.listening = True
        self._message_id = 0

    async def connect(self):
        """Connect to the chat service."""
        _LOGGER.info("Connecting to Slack")

        try:
            connection = await self.slacker.rtm.start()
            self.websocket = await websockets.connect(connection.body["url"])

            _LOGGER.debug("Connected as %s", self.bot_name)
            _LOGGER.debug("Using icon %s", self.icon_emoji)
            _LOGGER.debug("Default room is %s", self.default_target)
            _LOGGER.info("Connected successfully")

            if self.keepalive is None or self.keepalive.done():
                self.keepalive = self.opsdroid.eventloop.create_task(
                    self.keepalive_websocket()
                )
        except aiohttp.ClientOSError as error:
            _LOGGER.error(error)
            _LOGGER.error("Failed to connect to Slack, retrying in 10")
            await self.reconnect(10)
        except slacker.Error as error:
            _LOGGER.error(
                "Unable to connect to Slack due to %s - "
                "The Slack Connector will not be available.",
                error,
            )
        except Exception:
            await self.disconnect()
            raise

    async def reconnect(self, delay=None):
        """Reconnect to the websocket."""
        try:
            self.reconnecting = True
            if delay is not None:
                await asyncio.sleep(delay)
            await self.connect()
        finally:
            self.reconnecting = False

    async def disconnect(self):
        """Disconnect from Slack."""
        await self.slacker.close()

    async def listen(self):
        """Listen for and parse new messages."""
        while self.listening:
            try:
                await self.receive_from_websocket()
            except AttributeError:
                break

    async def receive_from_websocket(self):
        """Get the next message from the websocket."""
        try:
            content = await self.websocket.recv()
            await self.process_message(json.loads(content))
        except websockets.exceptions.ConnectionClosed:
            _LOGGER.info("Slack websocket closed, reconnecting...")
            await self.reconnect(5)

    async def process_message(self, message):
        """Process a raw message and pass it to the parser."""
        if "type" in message and message["type"] == "message" and "user" in message:

            # Ignore bot messages
            if "subtype" in message and message["subtype"] == "bot_message":
                return

            # Lookup username
            _LOGGER.debug("Looking up sender username")
            try:
                user_info = await self.lookup_username(message["user"])
            except ValueError:
                return

            # Replace usernames in the message
            _LOGGER.debug("Replacing userids in message with usernames")
            message["text"] = await self.replace_usernames(message["text"])

            await self.opsdroid.parse(
                Message(
                    message["text"],
                    user_info["name"],
                    message["channel"],
                    self,
                    raw_event=message,
                )
            )

    @register_event(Message)
    async def send_message(self, message):
        """Respond with a message."""
        _LOGGER.debug("Responding with: '%s' in room  %s", message.text, message.target)
        await self.slacker.chat.post_message(
            message.target,
            message.text,
            as_user=False,
            username=self.bot_name,
            icon_emoji=self.icon_emoji,
        )

    @register_event(Blocks)
    async def send_blocks(self, blocks):
        """Respond with structured blocks."""
        _LOGGER.debug("Responding with interactive blocks in room  %s", blocks.target)
        await self.slacker.chat.post(
            "chat.postMessage",
            data={
                "channel": blocks.target,
                "username": self.bot_name,
                "blocks": blocks.blocks,
                "icon_emoji": self.icon_emoji,
            },
        )

    @register_event(Reaction)
    async def send_reaction(self, reaction):
        """React to a message."""
        emoji = demojize(reaction.emoji)
        _LOGGER.debug("Reacting with: %s", emoji)
        try:
            await self.slacker.reactions.post(
                "reactions.add",
                data={
                    "name": emoji,
                    "channel": reaction.target,
                    "timestamp": reaction.linked_event.raw_event["ts"],
                },
            )
        except slacker.Error as error:
            if str(error) == "invalid_name":
                _LOGGER.warning("Slack does not support the emoji %s", emoji)
            else:
                raise

    async def keepalive_websocket(self):
        """Keep pinging the websocket to keep it alive."""
        while self.listening:
            await self.ping_websocket()

    async def ping_websocket(self):
        """Ping the websocket."""
        await asyncio.sleep(60)
        self._message_id += 1
        try:
            await self.websocket.send(
                json.dumps({"id": self._message_id, "type": "ping"})
            )
        except (
            websockets.exceptions.InvalidState,
            websockets.exceptions.ConnectionClosed,
            aiohttp.ClientOSError,
            TimeoutError,
        ):
            _LOGGER.info("Slack websocket closed, reconnecting...")
            if not self.reconnecting:
                await self.reconnect()

    async def lookup_username(self, userid):
        """Lookup a username and cache it."""
        if userid in self.known_users:
            user_info = self.known_users[userid]
        else:
            response = await self.slacker.users.info(userid)
            user_info = response.body["user"]
            if isinstance(user_info, dict):
                self.known_users[userid] = user_info
            else:
                raise ValueError("Returned user is not a dict.")
        return user_info

    async def replace_usernames(self, message):
        """Replace User ID with username in message text."""
        userids = re.findall(r"\<\@([A-Z0-9]+)(?:\|.+)?\>", message)
        for userid in userids:
            user_info = await self.lookup_username(userid)
<<<<<<< HEAD
            message = message.replace("<@{userid}>".format(userid=userid),
                                      user_info["name"])
        return message

    @register_event(RoomCreation)
    async def send_room_creation(self, creation_event):
        params = creation_event.room_params
        params = params.get('slack', params)
        return await self.slacker.channels.create(
            self.token,
            params['name'],
            validate=params.get('validate', 'true'))
=======
            message = message.replace(
                "<@{userid}>".format(userid=userid), user_info["name"]
            )
        return message
>>>>>>> af1c098a
<|MERGE_RESOLUTION|>--- conflicted
+++ resolved
@@ -11,12 +11,8 @@
 from emoji import demojize
 
 from opsdroid.connector import Connector, register_event
-<<<<<<< HEAD
 from opsdroid.events import Message, Reaction, RoomCreation
-=======
-from opsdroid.events import Message, Reaction
 from opsdroid.connector.slack.events import Blocks
->>>>>>> af1c098a
 
 
 _LOGGER = logging.getLogger(__name__)
@@ -221,9 +217,9 @@
         userids = re.findall(r"\<\@([A-Z0-9]+)(?:\|.+)?\>", message)
         for userid in userids:
             user_info = await self.lookup_username(userid)
-<<<<<<< HEAD
-            message = message.replace("<@{userid}>".format(userid=userid),
-                                      user_info["name"])
+            message = message.replace(
+                "<@{userid}>".format(userid=userid), user_info["name"]
+            )
         return message
 
     @register_event(RoomCreation)
@@ -233,10 +229,4 @@
         return await self.slacker.channels.create(
             self.token,
             params['name'],
-            validate=params.get('validate', 'true'))
-=======
-            message = message.replace(
-                "<@{userid}>".format(userid=userid), user_info["name"]
-            )
-        return message
->>>>>>> af1c098a
+            validate=params.get('validate', 'true'))