--- conflicted
+++ resolved
@@ -1,12 +1,9 @@
 """A connector for Slack."""
 import logging
 import re
-<<<<<<< HEAD
 import os
-=======
 import ssl
 import certifi
->>>>>>> c51ab158
 
 import slack
 from emoji import demojize
@@ -31,21 +28,13 @@
         self.icon_emoji = config.get("icon-emoji", ":robot_face:")
         self.token = config["api-token"]
         self.timeout = config.get("connect-timeout", 10)
-<<<<<<< HEAD
-        self.slack = slack.WebClient(
-            token=self.token, run_async=True, proxy=os.environ.get("HTTPS_PROXY")
-        )
-        self.slack_rtm = slack.RTMClient(
-            token=self.token, run_async=True, proxy=os.environ.get("HTTPS_PROXY")
-=======
         self.chat_as_user = config.get("chat-as-user", False)
         self.ssl_context = ssl.create_default_context(cafile=certifi.where())
         self.slack = slack.WebClient(
-            token=self.token, run_async=True, ssl=self.ssl_context
+            token=self.token, run_async=True, ssl=self.ssl_context, proxy=os.environ.get("HTTPS_PROXY")
         )
         self.slack_rtm = slack.RTMClient(
-            token=self.token, run_async=True, ssl=self.ssl_context
->>>>>>> c51ab158
+            token=self.token, run_async=True, ssl=self.ssl_context, proxy=os.environ.get("HTTPS_PROXY")
         )
         self.websocket = None
         self.bot_name = config.get("bot-name", "opsdroid")
