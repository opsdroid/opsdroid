"""A connector for Slack."""
import logging
import asyncio
import json
import re

import aiohttp
import websockets
import slacker
from aioslacker import Slacker
from emoji import demojize

from opsdroid.connector import Connector, register_event
from opsdroid.events import Message, Reaction
from opsdroid.connector.slack.events import Blocks


_LOGGER = logging.getLogger(__name__)


class ConnectorSlack(Connector):
    """A connector for Slack."""

    def __init__(self, config, opsdroid=None):
        """Create the connector."""
        super().__init__(config, opsdroid=opsdroid)
        _LOGGER.debug("Starting Slack connector")
        self.name = "slack"
        self.default_target = config.get("default-room", "#general")
        self.icon_emoji = config.get("icon-emoji", ":robot_face:")
        self.token = config["api-token"]
        self.timeout = config.get("connect-timeout", 10)
        self.slacker = Slacker(token=self.token, timeout=self.timeout)
        self.websocket = None
        self.bot_name = config.get("bot-name", "opsdroid")
        self.known_users = {}
        self.keepalive = None
        self.reconnecting = False
        self.listening = True
        self._message_id = 0

    async def connect(self):
        """Connect to the chat service."""
        _LOGGER.info("Connecting to Slack")

        try:
            connection = await self.slacker.rtm.start()
            self.websocket = await websockets.connect(connection.body["url"])

            _LOGGER.debug("Connected as %s", self.bot_name)
            _LOGGER.debug("Using icon %s", self.icon_emoji)
            _LOGGER.debug("Default room is %s", self.default_target)
            _LOGGER.info("Connected successfully")

            if self.keepalive is None or self.keepalive.done():
                self.keepalive = self.opsdroid.eventloop.create_task(
                    self.keepalive_websocket()
                )
        except aiohttp.ClientOSError as error:
            _LOGGER.error(error)
            _LOGGER.error("Failed to connect to Slack, retrying in 10")
            await self.reconnect(10)
        except slacker.Error as error:
            _LOGGER.error(
                "Unable to connect to Slack due to %s - "
                "The Slack Connector will not be available.",
                error,
            )
        except Exception:
            await self.disconnect()
            raise

    async def reconnect(self, delay=None):
        """Reconnect to the websocket."""
        try:
            self.reconnecting = True
            if delay is not None:
                await asyncio.sleep(delay)
            await self.connect()
        finally:
            self.reconnecting = False

    async def disconnect(self):
        """Disconnect from Slack."""
        await self.slacker.close()

    async def listen(self):
        """Listen for and parse new messages."""
        while self.listening:
            try:
                await self.receive_from_websocket()
            except AttributeError:
                break

    async def receive_from_websocket(self):
        """Get the next message from the websocket."""
        try:
            content = await self.websocket.recv()
            await self.process_message(json.loads(content))
        except websockets.exceptions.ConnectionClosed:
            _LOGGER.info("Slack websocket closed, reconnecting...")
            await self.reconnect(5)

    async def process_message(self, message):
        """Process a raw message and pass it to the parser."""
        if "type" in message and message["type"] == "message" and "user" in message:

            # Ignore bot messages
            if "subtype" in message and message["subtype"] == "bot_message":
                return

            # Lookup username
            _LOGGER.debug("Looking up sender username")
            try:
                user_info = await self.lookup_username(message["user"])
            except ValueError:
                return

            # Replace usernames in the message
            _LOGGER.debug("Replacing userids in message with usernames")
            message["text"] = await self.replace_usernames(message["text"])

            await self.opsdroid.parse(
                Message(
                    message["text"],
                    user_info["name"],
                    message["channel"],
                    self,
                    raw_event=message,
                )
            )

    @register_event(Message)
    async def send_message(self, message):
        """Respond with a message."""
        _LOGGER.debug("Responding with: '%s' in room  %s", message.text, message.target)
        await self.slacker.chat.post_message(
            message.target,
            message.text,
            as_user=False,
            username=self.bot_name,
            icon_emoji=self.icon_emoji,
        )
<<<<<<< HEAD
=======

    @register_event(Blocks)
    async def send_blocks(self, blocks):
        """Respond with structured blocks."""
        _LOGGER.debug("Responding with interactive blocks in room  %s", blocks.target)
        await self.slacker.chat.post(
            "chat.postMessage",
            data={
                "channel": blocks.target,
                "username": self.bot_name,
                "blocks": blocks.blocks,
                "icon_emoji": self.icon_emoji,
            },
        )
>>>>>>> 5159b62d

    @register_event(Reaction)
    async def send_reaction(self, reaction):
        """React to a message."""
        emoji = demojize(reaction.emoji)
        _LOGGER.debug("Reacting with: %s", emoji)
        try:
            await self.slacker.reactions.post(
                "reactions.add",
                data={
                    "name": emoji,
                    "channel": reaction.target,
                    "timestamp": reaction.linked_event.raw_event["ts"],
                },
            )
        except slacker.Error as error:
            if str(error) == "invalid_name":
                _LOGGER.warning("Slack does not support the emoji %s", emoji)
            else:
                raise

    async def keepalive_websocket(self):
        """Keep pinging the websocket to keep it alive."""
        while self.listening:
            await self.ping_websocket()

    async def ping_websocket(self):
        """Ping the websocket."""
        await asyncio.sleep(60)
        self._message_id += 1
        try:
            await self.websocket.send(
                json.dumps({"id": self._message_id, "type": "ping"})
            )
        except (
            websockets.exceptions.InvalidState,
            websockets.exceptions.ConnectionClosed,
            aiohttp.ClientOSError,
            TimeoutError,
        ):
            _LOGGER.info("Slack websocket closed, reconnecting...")
            if not self.reconnecting:
                await self.reconnect()

    async def lookup_username(self, userid):
        """Lookup a username and cache it."""
        if userid in self.known_users:
            user_info = self.known_users[userid]
        else:
            response = await self.slacker.users.info(userid)
            user_info = response.body["user"]
            if isinstance(user_info, dict):
                self.known_users[userid] = user_info
            else:
                raise ValueError("Returned user is not a dict.")
        return user_info

    async def replace_usernames(self, message):
        """Replace User ID with username in message text."""
        userids = re.findall(r"\<\@([A-Z0-9]+)(?:\|.+)?\>", message)
        for userid in userids:
            user_info = await self.lookup_username(userid)
            message = message.replace(
                "<@{userid}>".format(userid=userid), user_info["name"]
            )
        return message<|MERGE_RESOLUTION|>--- conflicted
+++ resolved
@@ -141,8 +141,6 @@
             username=self.bot_name,
             icon_emoji=self.icon_emoji,
         )
-<<<<<<< HEAD
-=======
 
     @register_event(Blocks)
     async def send_blocks(self, blocks):
@@ -157,7 +155,6 @@
                 "icon_emoji": self.icon_emoji,
             },
         )
->>>>>>> 5159b62d
 
     @register_event(Reaction)
     async def send_reaction(self, reaction):
