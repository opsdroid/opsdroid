"""A connector for Slack."""
import re
import logging
import os
import ssl
import certifi
import json

import aiohttp

import slack
from emoji import demojize
from voluptuous import Required

from opsdroid.connector import Connector, register_event
import opsdroid.events
from opsdroid.connector.slack.events import (
    Blocks,
    EditedBlocks,
    BlockActions,
    MessageAction,
    ViewSubmission,
    ViewClosed,
    SlackEventCreator,
)


_LOGGER = logging.getLogger(__name__)
CONFIG_SCHEMA = {
    Required("token"): str,
    "granular-token": str,
    "bot-name": str,
    "default-room": str,
    "icon-emoji": str,
    "connect-timeout": int,
    "chat-as-user": bool,
    "start_thread": bool,
}


class ConnectorSlack(Connector):
    """A connector for Slack."""

    def __init__(self, config, opsdroid=None):
        """Create the connector."""
        super().__init__(config, opsdroid=opsdroid)
        _LOGGER.debug(_("Starting Slack connector."))
        self.name = "slack"
        self.default_target = config.get("default-room", "#general")
        self.icon_emoji = config.get("icon-emoji", ":robot_face:")
        self.token = config["token"]
        self.granular_token = config.get("granular-token")
        self.timeout = config.get("connect-timeout", 10)
        self.chat_as_user = config.get("chat-as-user", False)
        self.start_thread = config.get("start_thread", False)
        self.ssl_context = ssl.create_default_context(cafile=certifi.where())
        self.slack = slack.WebClient(
            token=self.token,
            run_async=True,
            ssl=self.ssl_context,
            proxy=os.environ.get("HTTPS_PROXY"),
        )
        self.slack_granular = slack.WebClient(
            token=self.granular_token,
            run_async=True,
            ssl=self.ssl_context,
            proxy=os.environ.get("HTTPS_PROXY"),
        )
        self.slack_rtm = slack.RTMClient(
            token=self.token,
            run_async=True,
            ssl=self.ssl_context,
            proxy=os.environ.get("HTTPS_PROXY"),
        )
        self.websocket = None
        self.bot_name = config.get("bot-name", "opsdroid")
        self.auth_info = None
        self.user_info = None
        self.bot_id = None
        self.known_users = {}
        self.keepalive = None
        self.reconnecting = False
        self.listening = True
        self._message_id = 0

        self._event_creator = SlackEventCreator(self)

    async def connect(self):
        """Connect to the chat service."""
        _LOGGER.info(_("Connecting to Slack."))

        try:
            # The slack library recommends you call `self.slack_rtm.start()`` here but it
            # seems to mess with the event loop's signal handlers which breaks opsdroid.
            # Therefore we need to directly call the private `_connect_and_read` method
            # instead. This method also blocks so we need to dispatch it to the loop as a task.
            self.opsdroid.eventloop.create_task(self.slack_rtm._connect_and_read())

            self.auth_info = (await self.slack.api_call("auth.test")).data
            self.user_info = (
                await self.slack.api_call(
                    "users.info",
                    http_verb="GET",
                    params={"user": self.auth_info["user_id"]},
                )
            ).data
            self.bot_id = self.user_info["user"]["profile"]["bot_id"]

            self.opsdroid.web_server.web_app.router.add_post(
                "/connector/{}/interactions".format(self.name),
                self.slack_interactions_handler,
            )

            _LOGGER.debug(_("Connected as %s."), self.bot_name)
            _LOGGER.debug(_("Using icon %s."), self.icon_emoji)
            _LOGGER.debug(_("Default room is %s."), self.default_target)
            _LOGGER.info(_("Connected successfully."))
        except slack.errors.SlackApiError as error:
            _LOGGER.error(
                _(
                    "Unable to connect to Slack due to %s."
                    "The Slack Connector will not be available."
                ),
                error,
            )
        except Exception:
            await self.disconnect()
            raise

    async def disconnect(self):
        """Disconnect from Slack."""
        self.slack_rtm.stop()
        self.listening = False

    async def listen(self):
        """Listen for and parse new messages."""

    @register_event(opsdroid.events.Message)
    async def _send_message(self, message):
        """Respond with a message."""
        _LOGGER.debug(
            _("Responding with: '%s' in room  %s."), message.text, message.target
        )
        data = {
            "channel": message.target,
            "text": message.text,
            "as_user": self.chat_as_user,
            "username": self.bot_name,
            "icon_emoji": self.icon_emoji,
        }

        if message.linked_event:
            if "thread_ts" in message.linked_event.raw_event:
                if (
                    message.linked_event.event_id
                    != message.linked_event.raw_event["thread_ts"]
                ):
                    # Linked Event is inside a thread
                    data["thread_ts"] = message.linked_event.raw_event["thread_ts"]
            elif self.start_thread:
                data["thread_ts"] = message.linked_event.event_id

        return await self.slack.api_call(
            "chat.postMessage",
            data=data,
        )

    @register_event(opsdroid.events.EditedMessage)
    async def _edit_message(self, message):
        """Edit a message."""
        _LOGGER.debug(
            _("Editing message with timestamp: '%s' to %s in room  %s."),
            message.linked_event,
            message.text,
            message.target,
        )
        data = {
            "channel": message.target,
            "ts": message.linked_event,
            "text": message.text,
            "as_user": self.chat_as_user,
        }

        return await self.slack.api_call(
            "chat.update",
            data=data,
        )

    @register_event(Blocks)
    async def _send_blocks(self, blocks):
        """Respond with structured blocks."""
        _LOGGER.debug(
            _("Responding with interactive blocks in room %s."), blocks.target
        )
        return await self.slack.api_call(
            "chat.postMessage",
            data={
                "channel": blocks.target,
                "as_user": self.chat_as_user,
                "username": self.bot_name,
                "blocks": blocks.blocks,
                "icon_emoji": self.icon_emoji,
            },
        )

    @register_event(EditedBlocks)
    async def _edit_blocks(self, blocks):
<<<<<<< HEAD
        """Edit a particular block"""
=======
        """Edit a particular block."""
>>>>>>> 480cbaa2
        _LOGGER.debug(
            _("Editing interactive blocks with timestamp: '%s' in room  %s."),
            blocks.linked_event,
            blocks.target,
        )
        data = {
            "channel": blocks.target,
            "ts": blocks.linked_event,
            "blocks": blocks.blocks,
            "as_user": self.chat_as_user,
        }

<<<<<<< HEAD
        await self.slack.api_call(
            "chat.update", data=data,
=======
        return await self.slack.api_call(
            "chat.update",
            data=data,
>>>>>>> 480cbaa2
        )

    @register_event(opsdroid.events.Reaction)
    async def send_reaction(self, reaction):
        """React to a message."""
        emoji = demojize(reaction.emoji).replace(":", "")
        _LOGGER.debug(_("Reacting with: %s."), emoji)
        try:
            await self.slack.api_call(
                "reactions.add",
                data={
                    "name": emoji,
                    "channel": reaction.target,
                    "timestamp": reaction.linked_event.event_id,
                },
            )
        except slack.errors.SlackApiError as error:
            if "invalid_name" in str(error):
                _LOGGER.warning(_("Slack does not support the emoji %s."), emoji)
            else:
                raise

    async def lookup_username(self, userid):
        """Lookup a username and cache it."""
        if userid in self.known_users:
            user_info = self.known_users[userid]
        else:
            response = await self.slack.users_info(user=userid)
            user_info = response.data["user"]
            if isinstance(user_info, dict):
                self.known_users[userid] = user_info
            else:
                raise ValueError("Returned user is not a dict.")
        return user_info

    async def replace_usernames(self, message):
        """Replace User ID with username in message text."""
        userids = re.findall(r"\<\@([A-Z0-9]+)(?:\|.+)?\>", message)
        for userid in userids:
            user_info = await self.lookup_username(userid)
            message = message.replace(
                "<@{userid}>".format(userid=userid), user_info["name"]
            )
        return message

    async def slack_interactions_handler(self, request):
        """Handle interactive events in Slack.

        For each entry in request, it will check if the entry is one of the four main
        interaction types in slack: block_actions, message_actions, view_submissions
        and view_closed. Then it will process all the incoming messages.

        Return:
            A 200 OK response. The Messenger Platform will resend the webhook
            event every 20 seconds, until a 200 OK response is received.
            Failing to return a 200 OK may cause your webhook to be
            unsubscribed by the Messenger Platform.

        """

        req_data = await request.post()
        payload = json.loads(req_data["payload"])

        if "type" in payload:
            if payload["type"] == "block_actions":
                for action in payload["actions"]:
                    block_action = BlockActions(
                        payload,
                        user=payload["user"]["id"],
                        target=payload["channel"]["id"],
                        connector=self,
                    )

                    action_value = None
                    if action["type"] == "button":
                        action_value = action["value"]
                    elif action["type"] in ["overflow", "static_select"]:
                        action_value = action["selected_option"]["value"]
                    elif action["type"] == "datepicker":
                        action_value = action["selected_date"]
                    elif action["type"] == "multi_static_select":
                        action_value = [v["value"] for v in action["selected_options"]]

                    if action_value:
                        block_action.update_entity("value", action_value)
                    await self.opsdroid.parse(block_action)
            elif payload["type"] == "message_action":
                await self.opsdroid.parse(
                    MessageAction(
                        payload,
                        user=payload["user"]["id"],
                        target=payload["channel"]["id"],
                        connector=self,
                    )
                )
            elif payload["type"] == "view_submission":
                await self.opsdroid.parse(
                    ViewSubmission(
                        payload,
                        user=payload["user"]["id"],
                        target=payload["user"]["id"],
                        connector=self,
                    )
                )
            elif payload["type"] == "view_closed":
                await self.opsdroid.parse(
                    ViewClosed(
                        payload,
                        user=payload["user"]["id"],
                        target=payload["user"]["id"],
                        connector=self,
                    )
                )

        return aiohttp.web.Response(text=json.dumps("Received"), status=200)

    @register_event(opsdroid.events.NewRoom)
    async def _send_room_creation(self, creation_event):
        _LOGGER.debug(_("Creating room %s."), creation_event.name)
        return await self.slack_granular.api_call(
            "conversations.create", data={"name": creation_event.name}
        )

    @register_event(opsdroid.events.RoomName)
    async def _send_room_name_set(self, name_event):
        _LOGGER.debug(
            _("Renaming room %s to '%s'."), name_event.target, name_event.name
        )
        return await self.slack_granular.api_call(
            "conversations.rename",
            data={"channel": name_event.target, "name": name_event.name},
        )

    @register_event(opsdroid.events.JoinRoom)
    async def _send_join_room(self, join_event):
        return await self.slack_granular.api_call(
            "conversations.join", data={"channel": join_event.target}
        )

    @register_event(opsdroid.events.UserInvite)
    async def _send_user_invitation(self, invite_event):
        _LOGGER.debug(
            _("Inviting user %s to room '%s'."), invite_event.user, invite_event.target
        )
        return await self.slack_granular.api_call(
            "conversations.invite",
            data={"channel": invite_event.target, "users": invite_event.user_id},
        )

    @register_event(opsdroid.events.RoomDescription)
    async def _send_room_desciption(self, desc_event):
        return await self.slack_granular.api_call(
            "conversations.setTopic",
            data={"channel": desc_event.target, "topic": desc_event.description},
        )

    @register_event(opsdroid.events.PinMessage)
    async def _send_pin_message(self, pin_event):
        return await self.slack.api_call(
            "pins.add",
            data={
                "channel": pin_event.target,
                "timestamp": pin_event.linked_event.event_id,
            },
        )

    @register_event(opsdroid.events.UnpinMessage)
    async def _send_unpin_message(self, unpin_event):
        return await self.slack.api_call(
            "pins.remove",
            data={
                "channel": unpin_event.target,
                "timestamp": unpin_event.linked_event.event_id,
            },
        )<|MERGE_RESOLUTION|>--- conflicted
+++ resolved
@@ -205,11 +205,7 @@
 
     @register_event(EditedBlocks)
     async def _edit_blocks(self, blocks):
-<<<<<<< HEAD
-        """Edit a particular block"""
-=======
         """Edit a particular block."""
->>>>>>> 480cbaa2
         _LOGGER.debug(
             _("Editing interactive blocks with timestamp: '%s' in room  %s."),
             blocks.linked_event,
@@ -222,14 +218,9 @@
             "as_user": self.chat_as_user,
         }
 
-<<<<<<< HEAD
-        await self.slack.api_call(
-            "chat.update", data=data,
-=======
         return await self.slack.api_call(
             "chat.update",
             data=data,
->>>>>>> 480cbaa2
         )
 
     @register_event(opsdroid.events.Reaction)
