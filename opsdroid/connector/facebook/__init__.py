"""A connector for Facebook Messenger."""
import json
import logging

import aiohttp

from opsdroid.connector import Connector
from opsdroid.message import Message


_LOGGER = logging.getLogger(__name__)
_FACEBOOK_SEND_URL = "https://graph.facebook.com/v2.6/me/messages" \
                     "?access_token={}"


class ConnectorFacebook(Connector):
    """A connector for Facebook Messenger.

    It handles the incoming messages from facebook messenger and sends the user
    messages. It also handles the authentication challenge by verifying the
    token.

    Attributes:
        config: The config for this connector specified in the
            `configuration.yaml` file.
        name: String name of the connector.
        opsdroid: opsdroid instance.
        default_room: String name of default room for chat messages.
        bot_name: String name for bot.

    """

    def __init__(self, config, opsdroid=None):
        """Connector Setup."""
        super().__init__(config, opsdroid=opsdroid)
        _LOGGER.debug("Starting facebook connector")
        self.config = config
        self.name = self.config.get("name", "facebook")
        self.default_room = None
        self.bot_name = config.get("bot-name", 'opsdroid')

    async def connect(self):
        """Connect to the chat service."""
        self.opsdroid.web_server.web_app.router.add_post(
            "/connector/{}".format(self.name),
            self.facebook_message_handler)

        self.opsdroid.web_server.web_app.router.add_get(
            "/connector/{}".format(self.name),
            self.facebook_challenge_handler)

    async def facebook_message_handler(self, request):
        """Handle incoming message.

        For each entry in request, it will check if the entry is a `messaging`
        type. Then it will process all the incoming messages.

        Return:
            A 200 OK response. The Messenger Platform will resend the webhook
            event every 20 seconds, until a 200 OK response is received.
            Failing to return a 200 OK may cause your webhook to be
            unsubscribed by the Messenger Platform.

        """
        req_data = await request.json()

        if "object" in req_data and req_data["object"] == "page":
            for entry in req_data["entry"]:
                for fb_msg in entry["messaging"]:
                    _LOGGER.debug(fb_msg)
                    try:
                        message = Message(fb_msg["message"]["text"],
                                          fb_msg["sender"]["id"],
                                          fb_msg["sender"]["id"],
                                          self)
                        await self.opsdroid.parse(message)
                    except KeyError as error:
                        _LOGGER.error(error)

        return aiohttp.web.Response(
            text=json.dumps("Received"), status=200)

    async def facebook_challenge_handler(self, request):
        """Handle auth challenge.

        Return:
            A response if challenge is a success or failure.

        """
        _LOGGER.debug(request.query)
        if request.query["hub.verify_token"] == \
                self.config.get('verify-token'):
            return aiohttp.web.Response(
                text=request.query["hub.challenge"], status=200)
        return aiohttp.web.Response(
            text=json.dumps("Bad verify token"), status=403)

<<<<<<< HEAD
    async def listen(self):
        """Listen for and parse new messages."""
        pass  # Listening is handled by the aiohttp web server
=======
    async def listen(self, opsdroid):
        """Listen for new message.

        Listening is handled by the aiohttp web server

        """
>>>>>>> bc95a2bd

    async def respond(self, message, room=None):
        """Respond with a message."""
        _LOGGER.debug("Responding to facebook")
        url = _FACEBOOK_SEND_URL.format(self.config.get('page-access-token'))
        headers = {'content-type': 'application/json'}
        payload = {
            "recipient": {
                "id": message.room
            },
            "message": {
                "text": message.text
            }
        }
        async with aiohttp.ClientSession() as session:
            resp = await session.post(
                url,
                data=json.dumps(payload),
                headers=headers
            )
            if resp.status < 300:
                _LOGGER.info("Responded with: %s", message.text)
            else:
                _LOGGER.debug(resp.status)
                _LOGGER.debug(await resp.text())
                _LOGGER.error("Unable to respond to facebook")<|MERGE_RESOLUTION|>--- conflicted
+++ resolved
@@ -95,18 +95,13 @@
         return aiohttp.web.Response(
             text=json.dumps("Bad verify token"), status=403)
 
-<<<<<<< HEAD
+
     async def listen(self):
-        """Listen for and parse new messages."""
-        pass  # Listening is handled by the aiohttp web server
-=======
-    async def listen(self, opsdroid):
         """Listen for new message.
 
         Listening is handled by the aiohttp web server
 
         """
->>>>>>> bc95a2bd
 
     async def respond(self, message, room=None):
         """Respond with a message."""
