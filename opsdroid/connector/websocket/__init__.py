"""A connector which allows websocket connections."""
import logging
import json
import uuid
from datetime import datetime

import aiohttp
import aiohttp.web
from aiohttp import WSCloseCode

from opsdroid.connector import Connector
from opsdroid.message import Message


_LOGGER = logging.getLogger(__name__)


class ConnectorWebsocket(Connector):
    """A connector which allows websocket connections."""

    def __init__(self, config, opsdroid=None):
        """Create the connector."""
        super().__init__(config, opsdroid=opsdroid)
        _LOGGER.debug("Starting Websocket connector")
        self.name = "websocket"
        self.config = config
        self.default_room = None
        self.max_connections = self.config.get("max-connections", 10)
        self.connection_timeout = self.config.get("connection-timeout", 60)
        self.accepting_connections = True
        self.active_connections = {}
        self.available_connections = []
        self.bot_name = self.config.get("bot-name", 'opsdroid')

    async def connect(self):
        """Connect to the chat service."""
        self.accepting_connections = True

        self.opsdroid.web_server.web_app.router.add_get(
            "/connector/websocket/{socket}",
            self.websocket_handler)

        self.opsdroid.web_server.web_app.router.add_post(
            "/connector/websocket",
            self.new_websocket_handler)

    async def disconnect(self):
        """Disconnect from current sessions."""
        self.accepting_connections = False
        connections_to_close = self.active_connections.copy()
        for connection in connections_to_close:
            await connections_to_close[connection].close(
                code=WSCloseCode.GOING_AWAY,
                message='Server shutdown')

    async def new_websocket_handler(self):
        """Handle for aiohttp creating websocket connections."""
        if len(self.active_connections) + len(self.available_connections) \
                < self.max_connections and self.accepting_connections:
            socket = {"id": str(uuid.uuid1()), "date": datetime.now()}
            self.available_connections.append(socket)
            return aiohttp.web.Response(
                text=json.dumps({"socket": socket["id"]}), status=200)
        return aiohttp.web.Response(
            text=json.dumps("No connections available"), status=429)

    async def websocket_handler(self, request):
        """Handle for aiohttp handling websocket connections."""
        socket = request.match_info.get('socket')
        available = [item for item in self.available_connections
                     if item["id"] == socket]
        if len(available) != 1:
            return aiohttp.web.Response(
                text=json.dumps("Please request a socket first"), status=400)
        if (datetime.now() - available[0]["date"]).total_seconds() \
                > self.connection_timeout:
            self.available_connections.remove(available[0])
            return aiohttp.web.Response(
                text=json.dumps("Socket request timed out"), status=408)
        self.available_connections.remove(available[0])
        _LOGGER.debug("User connected to %s", socket)

        websocket = aiohttp.web.WebSocketResponse()
        await websocket.prepare(request)

        self.active_connections[socket] = websocket

        async for msg in websocket:
            if msg.type == aiohttp.WSMsgType.TEXT:
                message = Message(msg.data, None, socket, self)
                await self.opsdroid.parse(message)
            elif msg.type == aiohttp.WSMsgType.ERROR:
                _LOGGER.error('Websocket connection closed with exception %s',
                              websocket.exception())

        _LOGGER.info('websocket connection closed')
        self.active_connections.pop(socket, None)

        return websocket

<<<<<<< HEAD
    async def listen(self):
        """Listen for and parse new messages."""
        pass  # Listening is handled by the aiohttp web server
=======
    async def listen(self, opsdroid):
        """Listen for and parse new messages.

        Listening is handled by the aiohttp web server so
        we don't need to do anything here.

        """
>>>>>>> bc95a2bd

    async def respond(self, message, room=None):
        """Respond with a message."""
        try:
            if message.room is None:
                message.room = next(iter(self.active_connections))
            _LOGGER.debug("Responding with: '" + message.text +
                          "' in room " + message.room)
            await self.active_connections[message.room].send_str(message.text)
        except KeyError:
            _LOGGER.error("No active socket for room %s", message.room)<|MERGE_RESOLUTION|>--- conflicted
+++ resolved
@@ -98,19 +98,13 @@
 
         return websocket
 
-<<<<<<< HEAD
     async def listen(self):
-        """Listen for and parse new messages."""
-        pass  # Listening is handled by the aiohttp web server
-=======
-    async def listen(self, opsdroid):
         """Listen for and parse new messages.
 
         Listening is handled by the aiohttp web server so
         we don't need to do anything here.
 
         """
->>>>>>> bc95a2bd
 
     async def respond(self, message, room=None):
         """Respond with a message."""
