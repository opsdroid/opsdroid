[metadata]
name = opsdroid
license = Apache License 2.0
url = https://opsdroid.github.io/
download_url = https://github.com/opsdroid/opsdroid/releases
author = Jacob Tomlinson
author_email = jacob@tom.linson.uk
description = "An open source ChatOps bot framework."
long_description = file: README.md
long_description_content_type = text/markdown
platforms = any
classifiers =
  Development Status :: 4 - Beta
  Environment :: Console
  Framework :: AsyncIO
  Intended Audience :: Developers
  Intended Audience :: System Administrators
  Intended Audience :: Information Technology
  License :: OSI Approved :: Apache Software License
  Programming Language :: Python
  Programming Language :: Python :: 3
  Programming Language :: Python :: 3 :: Only
  Programming Language :: Python :: 3.7
  Programming Language :: Python :: 3.8
  Topic :: Communications :: Chat
  Topic :: Scientific/Engineering :: Artificial Intelligence
  Topic :: Software Development :: Libraries :: Python Modules
keywords =
  bot
  bot-framework
  opsdroid
  botkit
  python3
  asyncio
  chatops
  devops
  nlu

[options]
include_package_data = True
zip_safe = False
packages = find:
test_suite = tests
setup_requires = babel
install_requires =
  aiohttp>=3.6.2
  appdirs>=1.4.4
  arrow>=0.15.8
  Babel>=2.8.0
  click>=7.1.2
  multidict>=4.7.6
  nbconvert>=5.6.1
  nbformat>=5.0.6
  opsdroid-get-image-size>=0.2.2
  parse>=1.16.0
  puremagic>=1.9
  pycron>=1.0.0
  pyyaml>=5.3.1
  regex>=2020.7.14
  tailer>=0.4.1
  websockets>=8.1
  voluptuous>=0.11.7
  watchgod>=0.6;python_version>="3.6"
  get-video-properties>=0.1.1
  bitstring>=3.1.7

[options.packages.find]
exclude =
  tests
  tests.*
  modules
  modules.*
  docs
  docs.*

[options.entry_points]
console_scripts =
  opsdroid = opsdroid.cli:cli

[options.extras_require]
# connectors
connector_matrix =
  bleach>=3.1.5
  matrix-nio>=0.16.0
connector_matrix_e2e =
  bleach>=3.1.5
  matrix-nio[e2e]
connector_mattermost =
  mattermostdriver>=7.0.1
connector_slack =
  certifi>=2020.4.5.2
  slack_sdk>=3.2.0
  emoji>=0.6.0
connector_webex =
	webexteamssdk>=1.6
connector_teams =
	# these wheels are modified copies of the wheels from the wheels PyPI
	# to loosen overly aggressive dependency pinning so they don't conflict
	# with our other deps.
	# We should be able to drop these once this is resolved upstream:
	# https://github.com/microsoft/botbuilder-python/issues/1467
	botbuilder_core@https://github.com/opsdroid/wheels-for-teams-connector/releases/download/4.11.0/botbuilder_core-4.11.0-py3-none-any.whl
	botframework_connector@https://github.com/opsdroid/wheels-for-teams-connector/releases/download/4.11.0/botframework_connector-4.11.0-py2.py3-none-any.whl
	# what we really care about:
	botbuilder-core>=4.11.0
connector_telegram =
  emoji>=0.6.0
# parsers
parser_dialogflow =
  dialogflow>=0.8.0
parser_watson =
  ibm-watson>=4.4.1
# databases
database_matrix =
  wrapt>=1.12.1
database_mongo =
  motor>=2.1.0
database_postgresql =
  asyncpg>=0.22.0
database_redis =
  aioredis>=1.3.1,<2
database_sqlite =
  aiosqlite>=0.15.0
# testing
test =
  pre-commit
  coveralls>=2.0.0
  dialogflow>=0.8.0
  astroid>=2.4.1
  pytest>=5.4.2
  pytest-aiohttp==0.3.0
  pytest-asyncio>=0.12.0
  pytest-cov>=2.7.1
  pytest-mock>=3.2.0
  pytest-timeout>=1.4.0
  pydocstyle>=5.0.2
  asynctest>=0.13.0
  mypy-lang>=0.5.0
  mock>=4.0.2
  vcrpy>=4.1.1
docs =
  pytest>=5.4.2
  sphinx>=3.0.4
  sphinx-autodoc-typehints>=1.11.1
  sphinx-click>=2.3.2
  recommonmark>=0.6.0
  deadlinks>=0.3.2
  docutils==0.16
<<<<<<< HEAD

[wheel]
universal = 1
=======
>>>>>>> d8e985c9

[tool:pytest]
testpaths = opsdroid tests
norecursedirs = .git testing_config
addopts = -v
mock_use_standalone_module = true
markers =
    add_response: adds a response to the ExternalAPIMockServer
    matrix_connector_config: Data to setup a matrix connector
filterwarnings =
    ignore:"@coroutine" decorator is deprecated since Python 3.8, use "async def" instead:DeprecationWarning
    ignore:the imp module is deprecated in favour of importlib:DeprecationWarning


[flake8]
max-line-length = 80
exclude = .venv,.git,.tox,docs,www_static,venv,bin,lib,deps,build,modules,.eggs,versioneer.py
select = C,E,F,W,B,B950
ignore = E203,E501,W503,F821

[pydocstyle]
ignore = D202,D203,D212,D213,D406,D407

[versioneer]
VCS = git
style = pep440
versionfile_source = opsdroid/_version.py
versionfile_build = opsdroid/_version.py
tag_prefix =
parentdir_prefix =

[extract_messages]
input_dirs = opsdroid
output_file = opsdroid/locale/opsdroid.pot

[init_catalog]
domain = opsdroid
input_file = opsdroid/locale/opsdroid.pot
output_dir = opsdroid/locale

[update_catalog]
domain = opsdroid
input_file = opsdroid/locale/opsdroid.pot
output_dir = opsdroid/locale

[compile_catalog]
domain = opsdroid
directory = opsdroid/locale<|MERGE_RESOLUTION|>--- conflicted
+++ resolved
@@ -146,12 +146,9 @@
   recommonmark>=0.6.0
   deadlinks>=0.3.2
   docutils==0.16
-<<<<<<< HEAD
 
 [wheel]
 universal = 1
-=======
->>>>>>> d8e985c9
 
 [tool:pytest]
 testpaths = opsdroid tests
