--- conflicted
+++ resolved
@@ -138,11 +138,7 @@
 [tool:pytest]
 testpaths = opsdroid tests
 norecursedirs = .git testing_config
-<<<<<<< HEAD
-addopts =  -v
-=======
 addopts = -v
->>>>>>> 7f036c31
 mock_use_standalone_module = true
 
 [flake8]
