[metadata]
name = opsdroid
license = Apache License 2.0
url = https://opsdroid.github.io/
download_url = https://github.com/opsdroid/opsdroid/releases
author = Jacob Tomlinson
author_email = jacob@tom.linson.uk
description = "An open source ChatOps bot framework."
long_description = file: README.md
long_description_content_type = text/markdown
platforms = any
classifiers =
  Development Status :: 4 - Beta
  Environment :: Console
  Framework :: AsyncIO
  Intended Audience :: Developers
  Intended Audience :: System Administrators
  Intended Audience :: Information Technology
  License :: OSI Approved :: Apache Software License
  Programming Language :: Python
  Programming Language :: Python :: 3
  Programming Language :: Python :: 3 :: Only
  Programming Language :: Python :: 3.7
  Programming Language :: Python :: 3.8
  Topic :: Communications :: Chat
  Topic :: Scientific/Engineering :: Artificial Intelligence
  Topic :: Software Development :: Libraries :: Python Modules
keywords =
  bot
  bot-framework
  opsdroid
  botkit
  python3
  asyncio
  chatops
  devops
  nlu

[options]
include_package_data = True
zip_safe = False
packages = find:
test_suite = tests
setup_requires = babel
install_requires =
  aiohttp>=3.6.2
  appdirs>=1.4.4
  arrow>=0.15.8
  Babel>=2.8.0
  click>=7.1.2
  multidict>=4.7.6
  nbconvert>=5.6.1
  nbformat>=5.0.6
  opsdroid-get-image-size>=0.2.2
  parse>=1.16.0
  puremagic>=1.9
  pycron>=1.0.0
  pyyaml>=5.3.1
  regex>=2020.7.14
  tailer>=0.4.1
  websockets>=8.1
  voluptuous>=0.11.7
  watchgod>=0.6;python_version>="3.6"
  get-video-properties>=0.1.1
  bitstring>=3.1.7

[options.packages.find]
exclude =
  tests
  tests.*
  modules
  modules.*
  docs
  docs.*

[options.entry_points]
console_scripts =
  opsdroid = opsdroid.cli:cli

[options.extras_require]
# connectors
connector_matrix =
  bleach>=3.1.5
  matrix-nio>=0.14.1
connector_matrix_e2e =
  bleach>=3.1.5
  matrix-nio[e2e]
connector_mattermost =
  mattermostdriver>=7.0.1
connector_slack =
  certifi>=2020.4.5.2
  slackclient>=2.7.3
  emoji>=0.6.0
connector_webex =
<<<<<<< HEAD
	webexteamssdk>=1.6
connector_teams =
	# these wheels are modified copies of the wheels from the wheels PyPI
	# to loosen overly aggressive dependency pinning so they don't conflict
	# with our other deps.
	# We should be able to drop these once this is resolved upstream:
	# https://github.com/microsoft/botbuilder-python/issues/1467
	botbuilder_core@https://github.com/opsdroid/wheels-for-teams-connector/releases/download/4.11.0/botbuilder_core-4.11.0-py3-none-any.whl
	botframework_connector@https://github.com/opsdroid/wheels-for-teams-connector/releases/download/4.11.0/botframework_connector-4.11.0-py2.py3-none-any.whl
	# what we really care about:
	botbuilder-core>=4.11.0
=======
  webexteamssdk>=1.6
>>>>>>> 3fe47d89
connector_telegram =
  emoji>=0.6.0
# parsers
parser_dialogflow =
  dialogflow>=0.8.0
parser_watson =
  ibm-watson>=4.4.1
# databases
database_redis =
  aioredis>=1.3.1
database_sqlite =
  aiosqlite>=0.15.0
database_mongo =
  motor>=2.1.0
database_matrix =
  wrapt>=1.12.1
# testing
test =
  pre-commit
  coveralls>=2.0.0
  dialogflow>=0.8.0
  astroid>=2.4.1
  pytest>=5.4.2
  pytest-aiohttp==0.3.0
  pytest-asyncio>=0.12.0
  pytest-cov>=2.7.1
  pytest-mock>=3.2.0
  pytest-timeout>=1.4.0
  pydocstyle>=5.0.2
  asynctest>=0.13.0
  mypy-lang>=0.5.0
  mock>=4.0.2
docs =
  pytest>=5.4.2
  sphinx>=3.0.4
  sphinx-autodoc-typehints>=1.11.1
  sphinx-click>=2.3.2
  recommonmark>=0.6.0
  deadlinks>=0.3.2

[wheel]
universal = 1

[tool:pytest]
testpaths = opsdroid tests
norecursedirs = .git testing_config
addopts = -v
mock_use_standalone_module = true
markers =
    add_response: adds a response to the ExternalAPIMockServer

[flake8]
max-line-length = 80
exclude = .venv,.git,.tox,docs,www_static,venv,bin,lib,deps,build,modules,.eggs,versioneer.py
select = C,E,F,W,B,B950
ignore = E203,E501,W503,F821

[pydocstyle]
ignore = D202,D203,D212,D213,D406,D407

[versioneer]
VCS = git
style = pep440
versionfile_source = opsdroid/_version.py
versionfile_build = opsdroid/_version.py
tag_prefix =
parentdir_prefix =

[extract_messages]
input_dirs = opsdroid
output_file = opsdroid/locale/opsdroid.pot

[init_catalog]
domain = opsdroid
input_file = opsdroid/locale/opsdroid.pot
output_dir = opsdroid/locale

[update_catalog]
domain = opsdroid
input_file = opsdroid/locale/opsdroid.pot
output_dir = opsdroid/locale

[compile_catalog]
domain = opsdroid
directory = opsdroid/locale<|MERGE_RESOLUTION|>--- conflicted
+++ resolved
@@ -92,7 +92,6 @@
   slackclient>=2.7.3
   emoji>=0.6.0
 connector_webex =
-<<<<<<< HEAD
 	webexteamssdk>=1.6
 connector_teams =
 	# these wheels are modified copies of the wheels from the wheels PyPI
@@ -104,9 +103,6 @@
 	botframework_connector@https://github.com/opsdroid/wheels-for-teams-connector/releases/download/4.11.0/botframework_connector-4.11.0-py2.py3-none-any.whl
 	# what we really care about:
 	botbuilder-core>=4.11.0
-=======
-  webexteamssdk>=1.6
->>>>>>> 3fe47d89
 connector_telegram =
   emoji>=0.6.0
 # parsers
