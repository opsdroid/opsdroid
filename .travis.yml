--- conflicted
+++ resolved
@@ -13,7 +13,6 @@
     - $HOME/.cache/pip
 install: pip install -U tox coveralls codecov
 language: python
-<<<<<<< HEAD
 before_script:
   - docker build -t opsdroid .
   - docker run -d --name opsdroid opsdroid
@@ -22,11 +21,7 @@
   - docker ps | grep -q opsdroid
 after_script:
   - docker logs opsdroid
-after_success: coveralls
-=======
-script: tox
 after_success: coveralls && codecov
->>>>>>> bca8b439
 deploy:
   provider: pypi
   user: $PYPI_USER
