name: CI

on: [push, pull_request]

jobs:
  test:
    runs-on:  ${{ matrix.os }}
    strategy:
      fail-fast: false
      matrix:
<<<<<<< HEAD
        os: [ubuntu-20.04, macos-latest, windows-latest]
        python-version: [3.6, 3.7, 3.8]
=======
        os: [ubuntu-latest, macos-latest, windows-latest]
        python-version: [3.7, 3.8]
>>>>>>> 6495f75a
    steps:
    - uses: actions/checkout@v2
    - name: Set up Python ${{ matrix.python-version }}
      uses: actions/setup-python@v2
      with:
        python-version: ${{ matrix.python-version }}
    - name: Install libolm
      if: runner.os != 'Windows'
      run: |
        if [ $RUNNER_OS = Linux ]; then
            sudo apt install libolm3 libolm-dev
        else
            brew install libolm
        fi
    - name: Install dependencies
      run: |
        python -m pip install --upgrade pip
        python -m pip install -U tox tox-gh-actions
    - name: Run tests
      env:
        PLATFORM: ${{ runner.os }}
      run: tox
    - name: Upload coverage report
      uses: codecov/codecov-action@v1
      with:
        file: ./cov.xml

  check:
    runs-on: ubuntu-20.04
    strategy:
      matrix:
        component: [docker, docs, lint]
    steps:
    - uses: actions/checkout@v2
    - name: Set up Python
      uses: actions/setup-python@v2
      with:
        python-version: '3.x'
    - name: Install dependencies
      run: |
        python -m pip install --upgrade pip
        python -m pip install -U tox
    - name: Run checks
      run: tox -e ${{ matrix.component }}<|MERGE_RESOLUTION|>--- conflicted
+++ resolved
@@ -8,13 +8,8 @@
     strategy:
       fail-fast: false
       matrix:
-<<<<<<< HEAD
         os: [ubuntu-20.04, macos-latest, windows-latest]
-        python-version: [3.6, 3.7, 3.8]
-=======
-        os: [ubuntu-latest, macos-latest, windows-latest]
         python-version: [3.7, 3.8]
->>>>>>> 6495f75a
     steps:
     - uses: actions/checkout@v2
     - name: Set up Python ${{ matrix.python-version }}
