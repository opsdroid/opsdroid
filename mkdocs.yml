--- conflicted
+++ resolved
@@ -18,12 +18,9 @@
   - 'Connectors':
       - 'Slack': 'connectors/slack.md'
       - 'Websocket': 'connectors/websocket.md'
-<<<<<<< HEAD
+      - 'Facebook': 'connectors/facebook.md'      
   - 'Databases':
       - 'MongoDB': 'databases/mongo.md'
-=======
-      - 'Facebook': 'connectors/facebook.md'
->>>>>>> bc0baafc
   - 'Matchers':
       - 'Regular Expressions': 'matchers/regex.md'
       - 'Rasa NLU (local)': 'matchers/rasanlu.md'
